#pragma once
#include "GSON/GSONBinary.h"
#include "Meta/MetaType.h"
#include "Meta/MetaProps.h"

namespace Engine
{
	class World;

	class EventBase
	{
	public:
		constexpr EventBase(std::string_view name, bool isPure, bool isAlwaysStatic);

		std::string_view mName{};
		bool mIsPure{};
		bool mIsAlwaysStatic{};
	};

	template<typename T, bool IsPure = false, bool IsAlwaysStatic = false>
	class Event
	{
		static_assert(AlwaysFalse<T>, "Not a signature");
	};

	template<typename Ret, typename... Args, bool IsPure, bool IsAlwaysStatic>
	class Event<Ret(Args...), IsPure, IsAlwaysStatic> :
		public EventBase
	{
	public:
		constexpr Event(std::string_view name);
	};

	constexpr EventBase::EventBase(std::string_view name, bool isPure, bool isAlwaysStatic) :
		mName(name),
		mIsPure(isPure),
		mIsAlwaysStatic(isAlwaysStatic)
	{
	}

	template <typename Ret, typename ... Args, bool IsPure, bool IsAlwaysStatic>
	constexpr Event<Ret(Args...), IsPure, IsAlwaysStatic>::Event(std::string_view name) :
		EventBase(name, IsPure, IsAlwaysStatic)
	{
	}

	//********************************//
	//				API				  //
	//********************************//

	namespace Props
	{
		static constexpr std::string_view sIsEventStaticTag = "sIsEventStaticTag";
	}

	static constexpr Event<float(const World&, entt::entity), true> sAIEvaluateEvent{ "OnAIEvaluate" };

	static constexpr Event<void(World&, entt::entity, float)> sAITickEvent{ "OnAITick" };

	/**
	 * \brief 
	 * 	World& The world the ability controller component is in. 
	 * \entt::entity The owner of the ability controller component.  
	 */
	static constexpr Event<void(World&, entt::entity), false, true> sAbilityActivateEvent{ "OnAbilityActivate" };

	/**
	 * \brief Called immediately when the component is constructed.
	 * \World& The world this component is in.
	 * \entt::entity The owner of this component.
	 */
	static constexpr Event<void(World&, entt::entity)> sConstructEvent{ "OnConstruct" };

	/**
	 * \brief Called when the world begins play, or if the component is created after the world has begun play. Called after OnConstruct.
	 *
	 * Note that the order of BeginPlay is undefined; if you add a prefab to a world that has already begun play, you have no guarantee
	 * during OnBeginPlay that each component of the prefab has been added to the entity.
	 *
	 * \World& The world this component is in.
	 * \entt::entity The owner of this component.
	 */
	static constexpr Event<void(World&, entt::entity)> sBeginPlayEvent{ "OnBeginPlay" };

	/**
	 * \brief Called every frame.
	 * \World& The world this component is in. 
	 * \entt::entity The owner of this component. 
	 * \float The deltatime. 
	 */
	static constexpr Event<void(World&, entt::entity, float)> sTickEvent{ "OnTick" };

	/**
	 * \brief Called every sFixedTickEventStepSize seconds.
	 * \World& The world this component is in.
	 * \entt::entity The owner of this component.
	 */
	static constexpr Event<void(World&, entt::entity)> sFixedTickEvent{ "OnFixedTick" };

	/**
	 * \brief The number of seconds between fixed ticks.
	 */
	static constexpr float sFixedTickEventStepSize = 0.2f;

	/**
	 * \brief Called just before the C++ destructor. 
	 * \World& The world this component is in.
	 * \entt::entity The owner of this component.
	 */
	static constexpr Event<void(World&, entt::entity)> sDestructEvent{ "OnDestruct" };

	/**
	 * \brief Called the first frame two entities are colliding
	 * \World& The world this component is in.
	 * \entt::entity The owner of this component.
	 * \entt::entity The entity this entity collided with.
	 * \float The depth of the collision, how far it penetrated
	 * \glm::vec2 The collision normal
	 * \glm::vec2 The point of contact
	 */
	static constexpr Event<void(World&, entt::entity, entt::entity, float, glm::vec2, glm::vec2)> sCollisionEntryEvent{ "OnCollisionEntry" };

	/**
	 * \brief Called every frame in which two entities are colliding. ALWAYS called after at one OnCollisionEntry
	 * \World& The world this component is in.
	 * \entt::entity The owner of this component.
	 * \entt::entity The entity this entity collided with.
	 * \float The depth of the collision, how far it penetrated
	 * \glm::vec2 The collision normal
	 * \glm::vec2 The point of contact
	 */
	static constexpr Event<void(World&, entt::entity, entt::entity, float, glm::vec2, glm::vec2)> sCollisionStayEvent{ "OnCollisionStay" };

	/**
	 * \brief Called the first frame that two entities who were colliding in the previous frame, but no longer are.
	 * \World& The world this component is in.
	 * \entt::entity The owner of this component.
	 * \entt::entity The entity this entity collided with.
	 * \float The depth of the collision, how far it penetrated
	 * \glm::vec2 The collision normal
	 * \glm::vec2 The point of contact
	 */
	static constexpr Event<void(World&, entt::entity, entt::entity, float, glm::vec2, glm::vec2)> sCollisionExitEvent{ "OnCollisionExit" };

	/**
	 * \brief Some component require extra steps during serialization, this event can be used for that
	 *
	 * TODO: Does not work when the component is used in prefabs, does not get called when a prefab is saved
	 *
	 * \const World& The world this component is in.
	 * \entt::entity The owner of this component.
	 * \BinaryGSONObject& An empty object. Everything that you save into this object is given back to you in the Deserialize event.
	 */
	static constexpr Event<void(const World&, entt::entity, BinaryGSONObject&), true> sSerializeEvent{ "OnSerialize" };

	/**
	 * \brief Some component require extra steps during serialization, this event can be used for that
	 *
	 * TODO: Does not work when the component is used in prefabs, does not get called when a prefab is loaded/spawned in a world.
	 *
	 * \World& The world this component is in.
	 * \entt::entity The owner of this component.
	 * \const BinaryGSONObject& The object you outputted to in OnSerialize.
	 */
	static constexpr Event<void(World&, entt::entity, const BinaryGSONObject&)> sDeserializeEvent{ "OnDeserialize" };

	/**
	 * \brief For custom inspect logic. You can make calls to ImGui from this event.
	 * \World& The world you are inspecting
	 * \const std::vector<entt::entity>& All the selected entities that have this component AND require inspecting
	 */
	static constexpr Event<void(World&, const std::vector<entt::entity>&), false, true> sInspectEvent{ "OnInspect" };

	/**
	 * \brief Binds an event to a type.
	 * \tparam Class The class that is being reflected.
	 * \tparam Args The arguments of the events. Note that each event also requires the first argument to be Class& (see Class template argument).
	 * \param type A type that is currently being reflected.
	 * \param event The event you would like to bind the function to, such as sTickEvent.
	 * \param func The function you want to bind to the event. Everytime the event is dispatched, the function is called.
	 *
	 *	Events can be bound from C++ in the Reflect function.
	 *
	 *	class EventTestingComponent
	 *	{
	 *	public:
	 *		void OnTick(World& world, entt::entity owner, float dt);
	 *	};
	 *  
	 *	Engine::MetaType Engine::EventTestingComponent::Reflect()
	 *	{
	 *		MetaType type = MetaType{ MetaType::T<EventTestingComponent>{}, "EventTestingComponent" };
	 *
	 *		BindEvent(type, sTickEvent, &EventTestingComponent::OnTick);
	 *
	 *		ReflectComponentType<EventTestingComponent>(type);
	 *		return type;
	 *	}
	 */
	template<typename Class, typename Func, typename Ret, typename... Args, bool IsPure, bool IsAlwaysStatic>
	void BindEvent(MetaType& type, const Event<Ret(Args...), IsPure, IsAlwaysStatic>& event, Func&& func);

	/**
	 * \brief An overload that prevents having to specify Class for mutable member functions
	 */
	template<typename FuncRet, typename FuncObj, typename... FuncParams, typename EventT>
	void BindEvent(MetaType& type, const EventT& event, FuncRet(FuncObj::* func)(FuncParams...));

	/**
	 * \brief An overload that prevents having to specify Class for const member functions
	 */
	template<typename FuncRet, typename FuncObj, typename... FuncParams, typename EventT>
	void BindEvent(MetaType& type, const EventT& event, FuncRet(FuncObj::* func)(FuncParams...) const);

	template<typename FuncRet, typename... FuncParams, typename EventT>
	void BindEvent(MetaType& type, const EventT& event, FuncRet(*func)(FuncParams...));

	/**
	 * \brief Returns the event bound during BindEvent, if any.
	 *
	 *  Example: TryGetEvent(componentType, sFixedTickEvent);
	 */
	template<typename EventT>
	const MetaFunc* TryGetEvent(const MetaType& fromType, const EventT& event);

	//********************************//
	//			Implementation		  //
	//********************************//

	namespace Internal
	{
		static constexpr std::string_view sIsEventProp = "IsEvent";
	}

	template<typename Class, typename Func, typename Ret, typename... Args, bool IsPure, bool IsAlwaysStatic>
	void BindEvent(MetaType& type, const Event<Ret(Args...), IsPure, IsAlwaysStatic>& event, Func&& func)
	{
		static constexpr bool isStatic = entt::component_traits<std::remove_const_t<Class>>::page_size == 0 ||
			IsAlwaysStatic;
		static_assert(isStatic || std::is_const_v<Class> == IsPure,
			"Cannot be bound to function, make the function const (or remove const)");

		MetaFunc* eventFunc{};

		if constexpr (!isStatic)
		{
			ASSERT(type.GetTypeId() == MakeStrippedTypeId<Class>());
			static_assert(std::is_invocable_v<decltype(func), Class&, Args...>, "The parameters of the event do not match the parameters of the function");

			eventFunc = &type.AddFunc(std::function<Ret(Class&, Args...)>{ std::forward<Func>(func) }, event.mName);
		}
		else
		{
<<<<<<< HEAD
			eventFunc = &type.AddFunc(std::function<Ret(Args...)>{std::forward<Func>(func)}, event.mName);
=======
			static_assert(std::is_invocable_v<decltype(func), Args...>, "The parameters of the event do not match the parameters of the function");

			eventFunc = &type.AddFunc(std::function<Ret(Args...)>{ std::forward<Func>(func) }, event.mName);
>>>>>>> f142bdf9
			eventFunc->GetProperties().Add(Props::sIsEventStaticTag);
		}
		eventFunc->GetProperties().Add(Internal::sIsEventProp).Set(Props::sIsScriptPure, IsPure);
	}

	template <typename FuncRet, typename FuncObj, typename... FuncParams, typename EventT>
	void BindEvent(MetaType& type, const EventT& event, FuncRet (FuncObj::* func)(FuncParams...))
	{
		BindEvent<FuncObj>(type, event, func);
	}

	template <typename FuncRet, typename FuncObj, typename... FuncParams, typename EventT>
	void BindEvent(MetaType& type, const EventT& event, FuncRet (FuncObj::* func)(FuncParams...) const)
	{
		BindEvent<const FuncObj>(type, event, func);
	}

	template <typename FuncRet, typename... FuncParams, typename EventT>
	void BindEvent(MetaType& type, const EventT& event, FuncRet (*func)(FuncParams...))
	{
		BindEvent<std::monostate>(type, event, func);
	}

	template <typename EventT>
	const MetaFunc* TryGetEvent(const MetaType& fromType, const EventT& event)
	{
		const MetaFunc* func = fromType.TryGetFunc(event.mName);

		if (func != nullptr
			&& func->GetProperties().Has(Internal::sIsEventProp))
		{
			return func;
		}
		return nullptr;
	}
}<|MERGE_RESOLUTION|>--- conflicted
+++ resolved
@@ -251,13 +251,9 @@
 		}
 		else
 		{
-<<<<<<< HEAD
-			eventFunc = &type.AddFunc(std::function<Ret(Args...)>{std::forward<Func>(func)}, event.mName);
-=======
 			static_assert(std::is_invocable_v<decltype(func), Args...>, "The parameters of the event do not match the parameters of the function");
 
 			eventFunc = &type.AddFunc(std::function<Ret(Args...)>{ std::forward<Func>(func) }, event.mName);
->>>>>>> f142bdf9
 			eventFunc->GetProperties().Add(Props::sIsEventStaticTag);
 		}
 		eventFunc->GetProperties().Add(Internal::sIsEventProp).Set(Props::sIsScriptPure, IsPure);
