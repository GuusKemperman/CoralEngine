--- conflicted
+++ resolved
@@ -110,7 +110,6 @@
 	static constexpr Event<void(World&, entt::entity)> sDestructEvent{ "OnDestruct" };
 
 	/**
-<<<<<<< HEAD
 	 * \brief Called the first frame two entities are colliding
 	 * \World& The world this component is in.
 	 * \entt::entity The owner of this component.
@@ -142,7 +141,8 @@
 	 * \glm::vec2 The point of contact
 	 */
 	static constexpr Event<void(World&, entt::entity, entt::entity, float, glm::vec2, glm::vec2)> sCollisionExitEvent{ "OnCollisionExit" };
-=======
+
+	/**
 	 * \brief Some component require extra steps during serialization, this event can be used for that
 	 *
 	 * TODO: Does not work when the component is used in prefabs, does not get called when a prefab is saved
@@ -170,7 +170,6 @@
 	 * \const std::vector<entt::entity>& All the selected entities that have this component AND require inspecting
 	 */
 	static constexpr Event<void(World&, const std::vector<entt::entity>&), false, true> sInspectEvent{ "OnInspect" };
->>>>>>> 0bcba8d3
 
 	/**
 	 * \brief Binds an event to a type.
@@ -246,12 +245,8 @@
 		if constexpr (entt::component_traits<std::remove_const_t<Class>>::page_size != 0
 			&& !IsAlwaysStatic)
 		{
-<<<<<<< HEAD
-			ASSERT(type.GetTypeId() == MakeTypeId<Class>());
+			ASSERT(type.GetTypeId() == MakeStrippedTypeId<Class>());
 			static_assert(std::is_invocable_v<decltype(func), Class&, Args...>, "The parameters of the event do not match the parameters of the function");
-=======
-			ASSERT(type.GetTypeId() == MakeTypeId<std::remove_const_t<Class>>());
->>>>>>> 0bcba8d3
 
 			eventFunc = &type.AddFunc(std::function<Ret(Class&, Args...)>{ std::forward<Func>(func) }, event.mName);
 		}
