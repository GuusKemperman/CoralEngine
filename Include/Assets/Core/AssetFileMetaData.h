--- conflicted
+++ resolved
@@ -16,10 +16,6 @@
 		{
 			std::filesystem::path mImportedFile{};
 			uint32 mImporterVersion{};
-<<<<<<< HEAD
-			std::filesystem::file_time_type mImportedFromFileWriteTimeAtTimeOfImporting{};
-=======
->>>>>>> 00d85818
 			bool mWereEditsMadeAfterImporting{};
 		};
 
