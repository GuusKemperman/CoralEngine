--- conflicted
+++ resolved
@@ -20,16 +20,13 @@
     private:
         void DepthPrePass(const World& world, const GPUWorld& gpuWorld);
         void HandleColorComponent(const World& world, const entt::entity& entity, int meshCounter, int frameIndex);
-<<<<<<< HEAD
         void RenderShadowMapsStaticMesh(const World& world, const GPUWorld& gpuWorld);
         //TODO: RenderShadowMapsSkinnedMesh
-=======
         void CalculateClusterGrid(const GPUWorld& gpuWorld);
         void CullClusters(const World& world, const GPUWorld& gpuWorld);
         void CompactClusters(const GPUWorld& gpuWorld);
         void AssignLights(const GPUWorld& gpuWorld, int numberOfCompactClusters);
         void ClusteredShading(const World& world);
->>>>>>> 52aa62a4
 
         ComPtr<ID3D12PipelineState>  mPBRPipeline;
         ComPtr<ID3D12PipelineState>  mPBRSkinnedPipeline;
