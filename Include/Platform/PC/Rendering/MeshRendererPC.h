#pragma once
#include "Rendering/ISubRenderer.h"
#include "Platform/PC/Rendering/DX12Classes/DXDefines.h"

class DXPipelineBuilder;

namespace CE
{
    class World;
    class GPUWorld;

    class MeshRenderer final : 
        public ISubRenderer
    {
    public:
        MeshRenderer();
        ~MeshRenderer();
        void Render(const World& world) override;

    private:
        void DepthPrePass(const World& world, const GPUWorld& gpuWorld);
        void HandleColorComponent(const World& world, const entt::entity& entity, int meshCounter, int frameIndex);
        void CalculateClusterGrid(const GPUWorld& gpuWorld);
        void CullClusters(const World& world, const GPUWorld& gpuWorld);
        void CompactClusters(const GPUWorld& gpuWorld);
        void AssignLights(const GPUWorld& gpuWorld, int numberOfCompactClusters);
        //void CullClustersCS(const GPUWorld& gpuWorld, const FrameBuffer& buffer);

        void ClusteredShading(const World& world);

<<<<<<< HEAD
        std::unique_ptr<DXPipeline> mPBRPipeline;
        std::unique_ptr<DXPipeline> mPBRSkinnedPipeline;
        std::unique_ptr<DXPipeline> mClusterGridPipeline;
       // std::unique_ptr<DXPipeline> mCullClusterCSPipeline;
        std::unique_ptr<DXPipeline> mCullClusterPipeline;
        std::unique_ptr<DXPipeline> mCullClusterSkinnedMeshPipeline;
        std::unique_ptr<DXPipeline> mCompactClusterPipeline;
        std::unique_ptr<DXPipeline> mAssignLigthsPipeline;
        std::unique_ptr<DXPipeline> mZPipeline;
        std::unique_ptr<DXPipeline> mZSkinnedPipeline;
=======
        ComPtr<ID3D12PipelineState> mPBRPipeline;
        ComPtr<ID3D12PipelineState> mPBRSkinnedPipeline;
        ComPtr<ID3D12PipelineState> mZPipeline;
        ComPtr<ID3D12PipelineState> mZSkinnedPipeline;
>>>>>>> 632808ba
    };
}<|MERGE_RESOLUTION|>--- conflicted
+++ resolved
@@ -28,22 +28,14 @@
 
         void ClusteredShading(const World& world);
 
-<<<<<<< HEAD
         std::unique_ptr<DXPipeline> mPBRPipeline;
         std::unique_ptr<DXPipeline> mPBRSkinnedPipeline;
         std::unique_ptr<DXPipeline> mClusterGridPipeline;
-       // std::unique_ptr<DXPipeline> mCullClusterCSPipeline;
         std::unique_ptr<DXPipeline> mCullClusterPipeline;
         std::unique_ptr<DXPipeline> mCullClusterSkinnedMeshPipeline;
         std::unique_ptr<DXPipeline> mCompactClusterPipeline;
         std::unique_ptr<DXPipeline> mAssignLigthsPipeline;
         std::unique_ptr<DXPipeline> mZPipeline;
         std::unique_ptr<DXPipeline> mZSkinnedPipeline;
-=======
-        ComPtr<ID3D12PipelineState> mPBRPipeline;
-        ComPtr<ID3D12PipelineState> mPBRSkinnedPipeline;
-        ComPtr<ID3D12PipelineState> mZPipeline;
-        ComPtr<ID3D12PipelineState> mZSkinnedPipeline;
->>>>>>> 632808ba
     };
 }