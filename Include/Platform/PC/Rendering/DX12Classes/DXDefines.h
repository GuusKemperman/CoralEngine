--- conflicted
+++ resolved
@@ -51,7 +51,6 @@
 #define TEX_START 4
 
 //CONSTANT BUFFERS
-<<<<<<< HEAD
 #define CAM_MATRIX_CB					0
 #define MATERIAL_CB						1
 #define LIGHT_CB						2
@@ -69,13 +68,6 @@
 #define SKY_PIPELINE						1
 #define PBR_SKINNED_PIPELINE				2
 #define NUM_PIPELINES PBR_SKINNED_PIPELINE +1
-=======
-#define CAM_MATRIX_CB			0
-#define MATERIAL_CB				1
-#define LIGHT_CB				2
-#define MODEL_MATRIX_CB			3
-#define NUM_CBS MODEL_MATRIX_CB+1
->>>>>>> 8ccd5dfb
 
 //RESOURCE HEAP SLOTS
 #define  MODEL_MAT_SB_SLOT			0
