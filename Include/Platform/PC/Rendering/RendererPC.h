#pragma once
#include "DX12Classes/DXDefines.h"
#include "Core/EngineSubsystem.h"
#include "Meta/MetaReflect.h"
#include "Systems/System.h"
#include "glm/glm.hpp"

class DXResource;
class DXConstBuffer;
class DXPipeline;
class DXSignature;
class DXDescHeap;

namespace Engine
{
    class DebugRenderer;
    class World;
    namespace InfoStruct {
        struct DXMatrixInfo {
            glm::mat4x4 vm;
            glm::mat4x4 pm;
            glm::mat4x4 ivm;
            glm::mat4x4 ipm;
        };

        struct DXDirLightInfo {
            glm::vec4 mDir = { 0.f, 0.0f, 0.0f, 0.f };
            glm::vec4 mColorAndIntensity = { 0.f, 0.0f, 0.0f, 0.f };
        };

        struct DXPointLightInfo {
            glm::vec4 mPosition = { 0.f, 0.0f, 0.0f, 0.f };
            glm::vec4 mColorAndIntensity = { 0.f, 0.0f, 0.0f, 0.f };
            float mRadius = 0.f;
            float padding[3];
        };

        struct DXLightInfo {
            DXPointLightInfo mPointLights[MAX_LIGHTS];
            DXDirLightInfo mDirLights[MAX_LIGHTS];
        };

        struct DXMaterialInfo
        {
            glm::vec4 colorFactor;
            glm::vec4 emissiveFactor;
            float metallicFactor;
            float roughnessFactor;
            float normalScale;
            float padding1; // Padding to align the next bools

            // Grouping bools together for efficient packing, and adding padding to ensure
            // the struct ends on a 16-byte boundary. Even though individual bools are treated
            // as 4 bytes in HLSL, aligning them like this without additional padding will not align
            // the struct size since the total size becomes 60 bytes, which is not a multiple of 16.
            bool useColorTex;
            bool useEmissiveTex;
            bool useMetallicRoughnessTex;
            bool useNormalTex;
            bool useOcclusionTex;
            char padding2[11]; // Additional padding to align the struct size to a multiple of 16 bytes        
        };
    }

    class Renderer final :
        public System
    {
    public:
        Renderer();
        void Render(const World& world) override;

        SystemStaticTraits GetStaticTraits() const override
        {
            SystemStaticTraits traits{};
            traits.mPriority = static_cast<int>(TickPriorities::Render) + (TickPriorityStepSize >> 1);
            return traits;
        }

    private:
        std::unique_ptr<DXConstBuffer> mConstBuffers[NUM_CBS];
<<<<<<< HEAD
        std::unique_ptr<DXPipeline> mPipelines[NUM_PIPELINES];
        std::unique_ptr<DXSignature> mSignatures[NUM_ROOT_SIGNATURES];

=======
        std::unique_ptr<DXPipeline> mPBRPipeline;
>>>>>>> 8ccd5dfb
        InfoStruct::DXLightInfo  lights;

    private:
        friend ReflectAccess;
        static MetaType Reflect();
    };
}<|MERGE_RESOLUTION|>--- conflicted
+++ resolved
@@ -78,13 +78,10 @@
 
     private:
         std::unique_ptr<DXConstBuffer> mConstBuffers[NUM_CBS];
-<<<<<<< HEAD
         std::unique_ptr<DXPipeline> mPipelines[NUM_PIPELINES];
         std::unique_ptr<DXSignature> mSignatures[NUM_ROOT_SIGNATURES];
 
-=======
         std::unique_ptr<DXPipeline> mPBRPipeline;
->>>>>>> 8ccd5dfb
         InfoStruct::DXLightInfo  lights;
 
     private:
