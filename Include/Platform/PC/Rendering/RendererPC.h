#pragma once
#include "DX12Classes/DXDefines.h"
#include "Meta/MetaReflect.h"
#include "Systems/System.h"
<<<<<<< HEAD
#include "Platform/PC/Rendering/InfoStruct.h"
=======
#include "glm/glm.hpp"
#include "Assets/StaticMesh.h"
>>>>>>> 4c17e6fc

class DXResource;
class DXConstBuffer;
class DXPipeline;
class DXSignature;
class DXDescHeap;

namespace Engine
{
    class World;
<<<<<<< HEAD
    class CameraComponent;
=======
    namespace InfoStruct {
        struct DXMatrixInfo {
            glm::mat4x4 vm;
            glm::mat4x4 pm;
            glm::mat4x4 ivm;
            glm::mat4x4 ipm;
        };

        struct DXDirLightInfo {
            glm::vec4 mDir = { 0.f, 0.0f, 0.0f, 0.f };
            glm::vec4 mColorAndIntensity = { 0.f, 0.0f, 0.0f, 0.f };
        };

        struct DXPointLightInfo {
            glm::vec4 mPosition = { 0.f, 0.0f, 0.0f, 0.f };
            glm::vec4 mColorAndIntensity = { 0.f, 0.0f, 0.0f, 0.f };
            float mRadius = 0.f;
            float padding[3];
        };

        struct DXLightInfo {
            DXPointLightInfo mPointLights[MAX_LIGHTS];
            DXDirLightInfo mDirLights[MAX_LIGHTS];
        };

        struct DXMaterialInfo
        {
            glm::vec4 colorFactor;
            glm::vec4 emissiveFactor;
            float metallicFactor;
            float roughnessFactor;
            float normalScale;
            unsigned int useColorTex;
            unsigned int useEmissiveTex;
            unsigned int useMetallicRoughnessTex;
            unsigned int useNormalTex;
            unsigned int useOcclusionTex;
        };
    }
>>>>>>> 4c17e6fc


    class Renderer final :
        public System
    {
    public:
        Renderer();
        void Render(const World& world) override;

        SystemStaticTraits GetStaticTraits() const override
        {
            SystemStaticTraits traits{};
            traits.mPriority = static_cast<int>(TickPriorities::Render) + (TickPriorityStepSize >> 1);
            return traits;
        }

        enum DXStructuredBuffers {
            MODEL_MAT_SB,
            MATERIAL_SB
        };


    private:
        void CalculateClusterGrid(const CameraComponent& camera);

        std::unique_ptr<DXConstBuffer> mConstBuffers[NUM_CBS];
        std::unique_ptr<DXResource> mStructuredBuffers[3];
        std::unique_ptr<DXPipeline> mPBRPipeline;
        std::unique_ptr<DXPipeline> mClusterGridPipeline;
        std::unique_ptr<DXPipeline> mZPipeline;
        InfoStruct::DXLightInfo mLights;

<<<<<<< HEAD
        std::unique_ptr<DXResource> mClusterResource;
        unsigned int mClusterUavIndex = 0;
        glm::vec2 screenSize = glm::vec2(1.f, 1.f);
        bool updateClusterGrid = false;
        
=======
        unsigned int materialHeapSlot = 0;
        std::vector<InfoStruct::DXMaterialInfo> materials;
>>>>>>> 4c17e6fc
    private:
        friend ReflectAccess;
        static MetaType Reflect();
    };
}<|MERGE_RESOLUTION|>--- conflicted
+++ resolved
@@ -2,12 +2,9 @@
 #include "DX12Classes/DXDefines.h"
 #include "Meta/MetaReflect.h"
 #include "Systems/System.h"
-<<<<<<< HEAD
 #include "Platform/PC/Rendering/InfoStruct.h"
-=======
 #include "glm/glm.hpp"
 #include "Assets/StaticMesh.h"
->>>>>>> 4c17e6fc
 
 class DXResource;
 class DXConstBuffer;
@@ -18,50 +15,7 @@
 namespace Engine
 {
     class World;
-<<<<<<< HEAD
     class CameraComponent;
-=======
-    namespace InfoStruct {
-        struct DXMatrixInfo {
-            glm::mat4x4 vm;
-            glm::mat4x4 pm;
-            glm::mat4x4 ivm;
-            glm::mat4x4 ipm;
-        };
-
-        struct DXDirLightInfo {
-            glm::vec4 mDir = { 0.f, 0.0f, 0.0f, 0.f };
-            glm::vec4 mColorAndIntensity = { 0.f, 0.0f, 0.0f, 0.f };
-        };
-
-        struct DXPointLightInfo {
-            glm::vec4 mPosition = { 0.f, 0.0f, 0.0f, 0.f };
-            glm::vec4 mColorAndIntensity = { 0.f, 0.0f, 0.0f, 0.f };
-            float mRadius = 0.f;
-            float padding[3];
-        };
-
-        struct DXLightInfo {
-            DXPointLightInfo mPointLights[MAX_LIGHTS];
-            DXDirLightInfo mDirLights[MAX_LIGHTS];
-        };
-
-        struct DXMaterialInfo
-        {
-            glm::vec4 colorFactor;
-            glm::vec4 emissiveFactor;
-            float metallicFactor;
-            float roughnessFactor;
-            float normalScale;
-            unsigned int useColorTex;
-            unsigned int useEmissiveTex;
-            unsigned int useMetallicRoughnessTex;
-            unsigned int useNormalTex;
-            unsigned int useOcclusionTex;
-        };
-    }
->>>>>>> 4c17e6fc
-
 
     class Renderer final :
         public System
@@ -93,16 +47,13 @@
         std::unique_ptr<DXPipeline> mZPipeline;
         InfoStruct::DXLightInfo mLights;
 
-<<<<<<< HEAD
         std::unique_ptr<DXResource> mClusterResource;
         unsigned int mClusterUavIndex = 0;
         glm::vec2 screenSize = glm::vec2(1.f, 1.f);
         bool updateClusterGrid = false;
         
-=======
         unsigned int materialHeapSlot = 0;
         std::vector<InfoStruct::DXMaterialInfo> materials;
->>>>>>> 4c17e6fc
     private:
         friend ReflectAccess;
         static MetaType Reflect();
