#pragma once
#include <thread>

#include "Platform/PC/Rendering/DX12Classes/DXDefines.h"
#include "Assets/Asset.h"
#include "Meta/MetaReflect.h"

class DXDescHeap;
class DXResource;

namespace Engine
{
	class Texture :
		public Asset
	{
		public:
			Texture(std::string_view name);
			Texture(AssetLoadInfo& loadInfo);

			~Texture() override;

			Texture(Texture&& other) noexcept;
			Texture(const Texture&) = delete;

			Texture& operator=(Texture&&) = delete;
			Texture& operator=(const Texture&) = delete;

<<<<<<< HEAD
			std::optional<int> GetIndex() const;

			bool IsReadyToSendToGPU() const;
			void SendToGPU() const;

		private:
			bool LoadTexture(const unsigned char* fileContents, unsigned int width, unsigned int height, unsigned int format);
=======
			bool IsReadyToSendToGPU() const;
			void SendToGPU() const;
			bool WasSendToGPU() const { return mHeapSlot >= 0; }

			int GetIndex() const;

		private:
>>>>>>> 2784d7bb
			int GetDXGIFormatBitsPerPixel(DXGI_FORMAT& dxgiFormat);

			std::shared_ptr<DXResource> mTextureBuffer{};

			static constexpr int sAwaitingSendToGPU = -2;
			static constexpr int sFailedToSendToGPU = -1;

			int mHeapSlot = sAwaitingSendToGPU;

			struct STBIPixels
			{
				~STBIPixels();
				unsigned char* mPixels{};
				int mWidth{};
				int mHeight{};
			};
			// Stores the return value of the load thread
			// After the texture has been sent to the GPU,
			// this value will be reset to nullptr.
			std::shared_ptr<STBIPixels> mLoadedPixels{};

			friend ReflectAccess;
			static MetaType Reflect();
	};
}<|MERGE_RESOLUTION|>--- conflicted
+++ resolved
@@ -25,15 +25,6 @@
 			Texture& operator=(Texture&&) = delete;
 			Texture& operator=(const Texture&) = delete;
 
-<<<<<<< HEAD
-			std::optional<int> GetIndex() const;
-
-			bool IsReadyToSendToGPU() const;
-			void SendToGPU() const;
-
-		private:
-			bool LoadTexture(const unsigned char* fileContents, unsigned int width, unsigned int height, unsigned int format);
-=======
 			bool IsReadyToSendToGPU() const;
 			void SendToGPU() const;
 			bool WasSendToGPU() const { return mHeapSlot >= 0; }
@@ -41,7 +32,6 @@
 			int GetIndex() const;
 
 		private:
->>>>>>> 2784d7bb
 			int GetDXGIFormatBitsPerPixel(DXGI_FORMAT& dxgiFormat);
 
 			std::shared_ptr<DXResource> mTextureBuffer{};
