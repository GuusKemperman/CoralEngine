#pragma once
#include "Rendering/IGPUWorld.h"
#include "DX12Classes/DXDefines.h"
#include "Platform/PC/Rendering/DX12Classes/DXHeapHandle.h"
#include "Platform/PC/Rendering/InfoStruct.h"

class DXResource;
class DXConstBuffer;
class DXDescHeap;

namespace CE
{
    class Material;
<<<<<<< HEAD

    namespace InfoStruct 
    {
        struct DXMatrixInfo 
        {
            glm::mat4x4 vm;
            glm::mat4x4 pm;
            glm::mat4x4 ivm;
            glm::mat4x4 ipm;
        };

        struct DXDirLightInfo 
        {
            glm::vec4 mDir = { 0.f, 0.0f, 0.0f, 0.f };
            glm::vec4 mColorAndIntensity = { 0.f, 0.0f, 0.0f, 0.f };
            glm::mat4x4 lightMat = {};
        };

        struct DXPointLightInfo 
        {
            glm::vec4 mPosition = { 0.f, 0.0f, 0.0f, 0.f };
            glm::vec4 mColorAndIntensity = { 0.f, 0.0f, 0.0f, 0.f };
            float mRadius = 0.f;
            float padding[3];
        };

        struct DXLightInfo 
        {
            DXPointLightInfo mPointLights[MAX_LIGHTS];
            DXDirLightInfo mDirLights[MAX_LIGHTS];
        };

        struct DXMaterialInfo
        {
            glm::vec4 colorFactor =  glm::vec4(1.f);
            glm::vec4 emissiveFactor = glm::vec4(1.f);
            float metallicFactor = 1;
            float roughnessFactor = 1;
            float normalScale = 1;
            unsigned int useColorTex = 0;
            unsigned int useEmissiveTex = 0;
            unsigned int useMetallicRoughnessTex= 0;
            unsigned int useNormalTex= 0;
            unsigned int useOcclusionTex= 0;
        };

        struct DXColorMultiplierInfo
        {
            glm::vec4 colorMult;
            glm::vec4 colorAdd;
        };

        enum DXStructuredBuffers 
        {
            MODEL_MAT_SB,
        };

        struct ColorInfo
        {
            glm::vec4 mColor;
            uint32 mUseTexture;
            uint32 mPadding[3];
        };

        struct DXShadowMapInfo {
            std::unique_ptr<DXResource> mDepthResource;
            std::unique_ptr<DXResource> mRenderTarget;
            DXHeapHandle mDepthHandle;
            DXHeapHandle mDepthSRVHandle;
            DXHeapHandle mRTHandle;

            D3D12_VIEWPORT mViewport;
            D3D12_RECT mScissorRect;
        };
    }
=======
    class CameraComponent;
>>>>>>> 52aa62a4

    class DebugRenderingData
    {
    public:
        DebugRenderingData();
        ~DebugRenderingData();

        D3D12_VERTEX_BUFFER_VIEW mVertexPositionBufferView;
        D3D12_VERTEX_BUFFER_VIEW mVertexColorBufferView;
        std::unique_ptr<DXResource> mVertexPositionBuffer;
        std::unique_ptr<DXResource> mVertexColorBuffer;
        std::vector<glm::vec3> mPositions{};
        std::vector<glm::vec4> mColors{};
        uint32 mLineCount = 0;
    };

    class UIRenderingData 
    {
    public:
        UIRenderingData();

        std::unique_ptr<DXResource> mQuadVResource;
        std::unique_ptr<DXResource> mQuadUVResource;
        std::unique_ptr<DXResource> mIndicesResource;

        std::unique_ptr<DXConstBuffer> mModelMatBuffer;
        std::unique_ptr<DXConstBuffer> mColorBuffer;

        D3D12_VERTEX_BUFFER_VIEW mVertexBufferView;
        D3D12_VERTEX_BUFFER_VIEW mTexCoordBufferView;
        D3D12_INDEX_BUFFER_VIEW mIndexBufferView;
    };

	class GPUWorld final : 
		public IGPUWorld
	{
	public:
        GPUWorld(const World& world);
		~GPUWorld();
		void Update() override;

<<<<<<< HEAD
        const DXConstBuffer& GetCameraBuffer() const { return *mConstBuffers[CAM_MATRIX_CB]; };
        DXConstBuffer& GetMaterialInfoBuffer() const { return *mConstBuffers[MATERIAL_INFO_CB]; };
        const DXConstBuffer& GetLightBuffer() const { return *mConstBuffers[LIGHT_CB]; };
        DXConstBuffer& GetModelMatrixBuffer() const { return *mConstBuffers[MODEL_MATRIX_CB]; };
        DXConstBuffer& GetBoneMatrixBuffer() const { return *mConstBuffers[FINAL_BONE_MATRIX_CB]; };
        DXConstBuffer& GetMeshColorBuffer() const { return *mConstBuffers[COLOR_CB]; };
        const InfoStruct::DXShadowMapInfo*  const GetShadowMap(uint32 index) const{ return mShadowMaps[index].get(); }
        DebugRenderingData& GetDebugRenderingData() { return mDebugRenderingData; };
        UIRenderingData& GetUIRenderingData() { return mUIRenderingData; };


	private:
        void SendMaterialTexturesToGPU(const Material& mat);
        void InitializeShadowMaps();

		std::unique_ptr<DXConstBuffer> mConstBuffers[NUM_CBS];
        std::vector<std::unique_ptr<InfoStruct::DXShadowMapInfo>> mShadowMaps;
=======
        /// <summary>
        /// Updating the material buffer has to happen after the mesh rendering commands have completed.
        /// </summary>
        void UpdateLights(int numDirLights, int numPointLights);
        void ClearClusterData();

        DXResource& GetStructuredBuffer(InfoStruct::DXStructuredBuffers structuredBuffer) const { return *mStructuredBuffers[structuredBuffer]; }
        const DXConstBuffer& GetConstantBuffer(InfoStruct::DXConstantBuffers constantBuffer) const { return *mConstBuffers[constantBuffer]; }
        const DXConstBuffer& GetCameraBuffer() const { return *mConstBuffers[InfoStruct::CAM_MATRIX_CB]; };
        DXConstBuffer& GetMaterialInfoBuffer() const { return *mConstBuffers[InfoStruct::MATERIAL_INFO_CB]; };
        const DXConstBuffer& GetLightBuffer() const { return *mConstBuffers[InfoStruct::LIGHT_CB]; };
        DXConstBuffer& GetModelMatrixBuffer() const { return *mConstBuffers[InfoStruct::MODEL_MATRIX_CB]; };
        DXConstBuffer& GetBoneMatrixBuffer() const { return *mConstBuffers[InfoStruct::FINAL_BONE_MATRIX_CB]; };
        DXConstBuffer& GetMeshColorBuffer() const { return *mConstBuffers[InfoStruct::COLOR_CB]; };

        const DXHeapHandle& GetDirLightHeapSlot() const { return mDirectionalLightsSRVSlot; };
        const DXHeapHandle& GetPointLigthHeapSlot() const { return mPointLightsSRVSlot; };
        const DXHeapHandle& GetCompactClusterSRVSlot() const { return mCompactClusterSRVSlot; };
        const DXHeapHandle& GetClusterSRVSlot() const { return mClusterSRVSlot; };
        const DXHeapHandle& GetActiveClusterSRVSlot() const { return mActiveClusterSRVSlot; };
        const DXHeapHandle& GetLightIndicesSRVSlot() const { return mLightIndicesSRVSlot; };
        const DXHeapHandle& GetLigthGridSRVSlot() const { return mLightGridSRVSlot; };

        const DXHeapHandle& GetCompactClusterUAVSlot() const { return mCompactClusterUAVSlot; };
        const DXHeapHandle& GetClusterUAVSlot() const { return mClusterUAVSlot; };
        const DXHeapHandle& GetActiveClusterUAVSlot() const { return mActiveClusterUAVSlot; };
        const DXHeapHandle& GetLightIndicesUAVSlot() const { return mLightIndicesUAVSlot; };
        const DXHeapHandle& GetLigthGridUAVSlot() const { return mLightGridUAVSlot; };
        const DXHeapHandle& GetPointLightCounterUAVSlot() const { return mPointLightCounterUAVSlot; };

        DebugRenderingData& GetDebugRenderingData() { return mDebugRenderingData; };
        UIRenderingData& GetUIRenderingData() { return mUIRenderingData; };

        glm::ivec3 GetClusterGrid() const { return mClusterGrid; }
        int GetNumberOfClusters() const { return mNumberOfClusters; }
        uint32 ReadCompactClusterCounter() const;

	private:
        void SendMaterialTexturesToGPU(const Material& mat);
        void UpdateClusterData(const CameraComponent& camera);

		std::unique_ptr<DXConstBuffer> mConstBuffers[InfoStruct::NUM_CBS];
		std::unique_ptr<DXResource> mStructuredBuffers[InfoStruct::NUM_SB];
>>>>>>> 52aa62a4
		InfoStruct::DXLightInfo mLights;
        std::vector<InfoStruct::DXDirLightInfo> mDirectionalLights;
        std::vector<InfoStruct::DXPointLightInfo> mPointLights;
        InfoStruct::DXLightInfo mLightInfo;
        int mNumberOfClusters = 0;
        glm::ivec3 mClusterGrid;

        DXHeapHandle mDirectionalLightsSRVSlot;
        DXHeapHandle mPointLightsSRVSlot;
        DXHeapHandle mCompactClusterSRVSlot;
        DXHeapHandle mClusterSRVSlot;
        DXHeapHandle mActiveClusterSRVSlot;
        DXHeapHandle mLightIndicesSRVSlot;
        DXHeapHandle mLightGridSRVSlot;

        DXHeapHandle mClusterUAVSlot;
        DXHeapHandle mActiveClusterUAVSlot;
        DXHeapHandle mCompactClusterUAVSlot;
        DXHeapHandle mLightGridUAVSlot;
        DXHeapHandle mPointLightCounterUAVSlot;
        DXHeapHandle mLightIndicesUAVSlot;

        DebugRenderingData mDebugRenderingData;
        UIRenderingData mUIRenderingData;
	};
}
<|MERGE_RESOLUTION|>--- conflicted
+++ resolved
@@ -11,85 +11,7 @@
 namespace CE
 {
     class Material;
-<<<<<<< HEAD
-
-    namespace InfoStruct 
-    {
-        struct DXMatrixInfo 
-        {
-            glm::mat4x4 vm;
-            glm::mat4x4 pm;
-            glm::mat4x4 ivm;
-            glm::mat4x4 ipm;
-        };
-
-        struct DXDirLightInfo 
-        {
-            glm::vec4 mDir = { 0.f, 0.0f, 0.0f, 0.f };
-            glm::vec4 mColorAndIntensity = { 0.f, 0.0f, 0.0f, 0.f };
-            glm::mat4x4 lightMat = {};
-        };
-
-        struct DXPointLightInfo 
-        {
-            glm::vec4 mPosition = { 0.f, 0.0f, 0.0f, 0.f };
-            glm::vec4 mColorAndIntensity = { 0.f, 0.0f, 0.0f, 0.f };
-            float mRadius = 0.f;
-            float padding[3];
-        };
-
-        struct DXLightInfo 
-        {
-            DXPointLightInfo mPointLights[MAX_LIGHTS];
-            DXDirLightInfo mDirLights[MAX_LIGHTS];
-        };
-
-        struct DXMaterialInfo
-        {
-            glm::vec4 colorFactor =  glm::vec4(1.f);
-            glm::vec4 emissiveFactor = glm::vec4(1.f);
-            float metallicFactor = 1;
-            float roughnessFactor = 1;
-            float normalScale = 1;
-            unsigned int useColorTex = 0;
-            unsigned int useEmissiveTex = 0;
-            unsigned int useMetallicRoughnessTex= 0;
-            unsigned int useNormalTex= 0;
-            unsigned int useOcclusionTex= 0;
-        };
-
-        struct DXColorMultiplierInfo
-        {
-            glm::vec4 colorMult;
-            glm::vec4 colorAdd;
-        };
-
-        enum DXStructuredBuffers 
-        {
-            MODEL_MAT_SB,
-        };
-
-        struct ColorInfo
-        {
-            glm::vec4 mColor;
-            uint32 mUseTexture;
-            uint32 mPadding[3];
-        };
-
-        struct DXShadowMapInfo {
-            std::unique_ptr<DXResource> mDepthResource;
-            std::unique_ptr<DXResource> mRenderTarget;
-            DXHeapHandle mDepthHandle;
-            DXHeapHandle mDepthSRVHandle;
-            DXHeapHandle mRTHandle;
-
-            D3D12_VIEWPORT mViewport;
-            D3D12_RECT mScissorRect;
-        };
-    }
-=======
     class CameraComponent;
->>>>>>> 52aa62a4
 
     class DebugRenderingData
     {
@@ -131,25 +53,17 @@
 		~GPUWorld();
 		void Update() override;
 
-<<<<<<< HEAD
-        const DXConstBuffer& GetCameraBuffer() const { return *mConstBuffers[CAM_MATRIX_CB]; };
-        DXConstBuffer& GetMaterialInfoBuffer() const { return *mConstBuffers[MATERIAL_INFO_CB]; };
-        const DXConstBuffer& GetLightBuffer() const { return *mConstBuffers[LIGHT_CB]; };
-        DXConstBuffer& GetModelMatrixBuffer() const { return *mConstBuffers[MODEL_MATRIX_CB]; };
-        DXConstBuffer& GetBoneMatrixBuffer() const { return *mConstBuffers[FINAL_BONE_MATRIX_CB]; };
-        DXConstBuffer& GetMeshColorBuffer() const { return *mConstBuffers[COLOR_CB]; };
-        const InfoStruct::DXShadowMapInfo*  const GetShadowMap(uint32 index) const{ return mShadowMaps[index].get(); }
-        DebugRenderingData& GetDebugRenderingData() { return mDebugRenderingData; };
-        UIRenderingData& GetUIRenderingData() { return mUIRenderingData; };
+        struct DXShadowMapInfo {
+            std::unique_ptr<DXResource> mDepthResource;
+            std::unique_ptr<DXResource> mRenderTarget;
+            DXHeapHandle mDepthHandle;
+            DXHeapHandle mDepthSRVHandle;
+            DXHeapHandle mRTHandle;
 
+            D3D12_VIEWPORT mViewport;
+            D3D12_RECT mScissorRect;
+        };
 
-	private:
-        void SendMaterialTexturesToGPU(const Material& mat);
-        void InitializeShadowMaps();
-
-		std::unique_ptr<DXConstBuffer> mConstBuffers[NUM_CBS];
-        std::vector<std::unique_ptr<InfoStruct::DXShadowMapInfo>> mShadowMaps;
-=======
         /// <summary>
         /// Updating the material buffer has to happen after the mesh rendering commands have completed.
         /// </summary>
@@ -179,6 +93,7 @@
         const DXHeapHandle& GetLightIndicesUAVSlot() const { return mLightIndicesUAVSlot; };
         const DXHeapHandle& GetLigthGridUAVSlot() const { return mLightGridUAVSlot; };
         const DXHeapHandle& GetPointLightCounterUAVSlot() const { return mPointLightCounterUAVSlot; };
+        const InfoStruct::DXShadowMapInfo*  const GetShadowMap(uint32 index) const{ return mShadowMaps[index].get(); }
 
         DebugRenderingData& GetDebugRenderingData() { return mDebugRenderingData; };
         UIRenderingData& GetUIRenderingData() { return mUIRenderingData; };
@@ -190,10 +105,13 @@
 	private:
         void SendMaterialTexturesToGPU(const Material& mat);
         void UpdateClusterData(const CameraComponent& camera);
+        void InitializeShadowMaps();
+
+		std::unique_ptr<DXConstBuffer> mConstBuffers[NUM_CBS];
+        std::vector<std::unique_ptr<InfoStruct::DXShadowMapInfo>> mShadowMaps;
 
 		std::unique_ptr<DXConstBuffer> mConstBuffers[InfoStruct::NUM_CBS];
 		std::unique_ptr<DXResource> mStructuredBuffers[InfoStruct::NUM_SB];
->>>>>>> 52aa62a4
 		InfoStruct::DXLightInfo mLights;
         std::vector<InfoStruct::DXDirLightInfo> mDirectionalLights;
         std::vector<InfoStruct::DXPointLightInfo> mPointLights;
