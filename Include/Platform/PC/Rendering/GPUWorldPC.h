--- conflicted
+++ resolved
@@ -11,74 +11,7 @@
 namespace CE
 {
     class Material;
-<<<<<<< HEAD
     class CameraComponent;
-=======
-
-    namespace InfoStruct 
-    {
-        struct DXMatrixInfo 
-        {
-            glm::mat4x4 vm;
-            glm::mat4x4 pm;
-            glm::mat4x4 ivm;
-            glm::mat4x4 ipm;
-        };
-
-        struct DXDirLightInfo 
-        {
-            glm::vec4 mDir = { 0.f, 0.0f, 0.0f, 0.f };
-            glm::vec4 mColorAndIntensity = { 0.f, 0.0f, 0.0f, 0.f };
-        };
-
-        struct DXPointLightInfo 
-        {
-            glm::vec4 mPosition = { 0.f, 0.0f, 0.0f, 0.f };
-            glm::vec4 mColorAndIntensity = { 0.f, 0.0f, 0.0f, 0.f };
-            float mRadius = 0.f;
-            float padding[3];
-        };
-
-        struct DXLightInfo 
-        {
-            DXPointLightInfo mPointLights[MAX_LIGHTS];
-            DXDirLightInfo mDirLights[MAX_LIGHTS];
-        };
-
-        struct DXMaterialInfo
-        {
-            glm::vec4 colorFactor =  glm::vec4(1.f);
-            glm::vec4 emissiveFactor = glm::vec4(1.f);
-            float metallicFactor = 1;
-            float roughnessFactor = 1;
-            float normalScale = 1;
-            unsigned int useColorTex = 0;
-            unsigned int useEmissiveTex = 0;
-            unsigned int useMetallicRoughnessTex= 0;
-            unsigned int useNormalTex= 0;
-            unsigned int useOcclusionTex= 0;
-            glm::vec4 uvScale = glm::vec4(1.f, 1.f, 1.f, 1.f);
-        };
-
-        struct DXColorMultiplierInfo
-        {
-            glm::vec4 colorMult;
-            glm::vec4 colorAdd;
-        };
-
-        enum DXStructuredBuffers 
-        {
-            MODEL_MAT_SB,
-        };
-
-        struct ColorInfo
-        {
-            glm::vec4 mColor;
-            uint32 mUseTexture;
-            uint32 mPadding[3];
-        };
-    }
->>>>>>> 632808ba
 
     class DebugRenderingData
     {
