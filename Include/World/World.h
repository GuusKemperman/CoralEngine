--- conflicted
+++ resolved
@@ -83,13 +83,9 @@
 		REFLECT_AT_START_UP(World);
 
 		std::unique_ptr<Registry> mRegistry{};
-<<<<<<< HEAD
 		std::unique_ptr<WorldViewport> mViewport{};
 		std::unique_ptr<GPUWorld> mGPUWorld{};
-=======
 		std::unique_ptr<Physics> mPhysics{};
-		std::unique_ptr<WorldRenderer> mRenderer{};
->>>>>>> a8123f53
 
 		std::shared_ptr<const Level> mLevelToTransitionTo{};
 
