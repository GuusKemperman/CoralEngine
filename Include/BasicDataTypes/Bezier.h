#pragma once
#include "Utilities/Imgui/ImguiInspect.h"
#include "cereal/types/array.hpp"
#include "Meta/MetaReflect.h"

namespace CE
{
	class Bezier
	{
	public:
		using ValueStorage = std::array<glm::vec2, 8>;

		bool operator==(const Bezier& other) const { return other.mControlPoints == mControlPoints; }
		bool operator!=(const Bezier& other) const { return other.mControlPoints != mControlPoints; }

		float GetSurfaceAreaBetweenFast(float t1, float t2) const;

		float GetSurfaceAreaBetween(float t1, float t2, float stepSize) const;

		FORCE_INLINE float GetValueAt(float time) const;

#ifdef EDITOR
		void DisplayWidget(const char* label);
#endif // EDITOR

		ValueStorage mControlPoints{ glm::vec2{0.0f}, glm::vec2{1.0f}, glm::vec2{-1.0f} };

	private:
		static FORCE_INLINE float spline(const float* key, float t);

		friend ReflectAccess;
		static MetaType Reflect();
		REFLECT_AT_START_UP(Bezier);
	};

	// Much faster than ImGui::CurveValue, because we can take advantage of having a fixed size array
	float Bezier::GetValueAt(const float time) const
	{
		if (time <= mControlPoints[0].x) return mControlPoints[0].y;

		const float* input = reinterpret_cast<const float*>(mControlPoints.data());
		const float myValue = spline(input, time);

		// ASSERT(myValue == ImGui::CurveValueSmooth(time, static_cast<int>(mControlPoints.size()), reinterpret_cast<const ImVec2*>(mControlPoints.data())));

		return myValue;
	}

	inline float Bezier::spline(const float* key, float t)
	{
		int num{};

<<<<<<< HEAD
		for (;static_cast<size_t>(num) < std::tuple_size_v<ValueStorage>; num++)
=======
		for (;num < static_cast<int>(std::tuple_size_v<ValueStorage>); num++)
>>>>>>> 7b63fcb5
		{
			if (key[num * 2] < 0.0f
				|| key[num * 2] > 1.0f)
			{
				break;
			}
		}

		static constexpr signed char coefs[16] = {
			-1, 2,-1, 0,
			3,-5, 0, 2,
			-3, 4, 1, 0,
			1,-1, 0, 0 };

		const int size = 1 + 1;

		// find key
		int k = 0;

		while (key[k * size] < t) k++;

		// interpolant
		const float h = (t - key[(k - 1) * size]) / (key[k * size] - key[(k - 1) * size]);

		float v0{};

		// add basis functions
		for (int i = 0; i < 4; i++)
		{
			int kn = k + i - 2; if (kn < 0) kn = 0; else if (kn > (num - 1)) kn = num - 1;

			const signed char* co = coefs + 4 * i;

			const float b = 0.5f * (((co[0] * h + co[1]) * h + co[2]) * h + co[3]);

			v0 += b * key[kn * size + 1];
		}

		return v0;
	}

	template<class Archive>
	void save(Archive& ar, const Bezier& value)
	{
		save(ar, reinterpret_cast<const Bezier::ValueStorage&>(value));
	}

	template<class Archive>
	void load(Archive& ar, Bezier& value)
	{
		load(ar, reinterpret_cast<Bezier::ValueStorage&>(value));
	}
}

#ifdef EDITOR
IMGUI_AUTO_DEFINE_INLINE(template<>, CE::Bezier, var.DisplayWidget(name.c_str());)
#endif // EDITOR
<|MERGE_RESOLUTION|>--- conflicted
+++ resolved
@@ -50,11 +50,7 @@
 	{
 		int num{};
 
-<<<<<<< HEAD
-		for (;static_cast<size_t>(num) < std::tuple_size_v<ValueStorage>; num++)
-=======
 		for (;num < static_cast<int>(std::tuple_size_v<ValueStorage>); num++)
->>>>>>> 7b63fcb5
 		{
 			if (key[num * 2] < 0.0f
 				|| key[num * 2] > 1.0f)
