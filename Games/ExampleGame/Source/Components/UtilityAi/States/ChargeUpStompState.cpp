--- conflicted
+++ resolved
@@ -105,56 +105,6 @@
 	return false;
 }
 
-<<<<<<< HEAD
-=======
-std::pair<float, entt::entity> Game::ChargeUpStompState::GetBestScoreAndTarget(const CE::World& world,
-	entt::entity owner) const
-{
-	const auto* transformComponent = world.GetRegistry().TryGet<CE::TransformComponent>(owner);
-
-	entt::entity entityId = world.GetRegistry().View<CE::NavMeshTargetTag>().front();
-
-	if (entityId == entt::null)
-	{
-		LOG(LogAI, Warning, "An entity with a NavMeshTargetTag is needed to run the Charging Up State!");
-		return { 0.0f, entt::null };
-	}
-
-	if (transformComponent == nullptr)
-	{
-		LOG(LogAI, Warning, "Charge Up Stomp State - enemy {} does not have a Transform Component.", entt::to_integral(owner));
-		return { 0.0f, entt::null };
-	}
-
-	float highestScore = 0.0f;
-
-	auto* targetComponent = world.GetRegistry().TryGet<CE::TransformComponent>(entityId);
-
-	if (transformComponent == nullptr)
-	{
-		LOG(LogAI, Warning, "Charge Up Stomp State - enemy {} does not have a Transform Component.", entt::to_integral(entityId));
-		return { 0.0f, entt::null };
-	}
-
-	const float distance = glm::distance(transformComponent->GetWorldPosition(), targetComponent->GetWorldPosition());
-
-	float score = 0.0f;
-
-	if (distance < mRadius)
-	{
-		score = 1 / distance;
-		score += 1 / mRadius;
-	}
-
-	if (highestScore < score)
-	{
-		highestScore = score;
-	}
-
-	return { highestScore, entityId };
-}
-
->>>>>>> 75678dc0
 CE::MetaType Game::ChargeUpStompState::Reflect()
 {
 	auto type = CE::MetaType{ CE::MetaType::T<ChargeUpStompState>{}, "ChargeUpStompState" };
