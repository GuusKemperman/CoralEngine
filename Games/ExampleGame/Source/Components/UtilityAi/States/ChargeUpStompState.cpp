#include "Precomp.h"
#include "Components/UtililtyAi/States/ChargeUpStompState.h"

#include "Components/TransformComponent.h"
#include "Meta/MetaType.h"
#include "Utilities/DrawDebugHelpers.h"
#include "Utilities/Events.h"
#include "Utilities/Reflect/ReflectComponentType.h"
#include "Assets/Animation/Animation.h"
#include "Components/AnimationRootComponent.h"
#include "Components/PlayerComponent.h"
#include "Components/Abilities/AbilitiesOnCharacterComponent.h"
#include "Components/Pathfinding/SwarmingAgentTag.h"
#include "Components/Physics2D/PhysicsBody2DComponent.h"
<<<<<<< HEAD

=======
#include "Systems/AbilitySystem.h"
#include "Utilities/AiFunctionality.h"
#include "Components/Pathfinding/SwarmingAgentTag.h"
>>>>>>> a440dc3f

void Game::ChargeUpStompState::OnAiTick(CE::World& world, const entt::entity owner, const float dt)
{
	AnimationInAi(world, owner, mChargingAnimation);

	auto* physicsBody2DComponent = world.GetRegistry().TryGet<CE::PhysicsBody2DComponent>(owner);

	if (physicsBody2DComponent == nullptr)
	{
		LOG(LogAI, Warning, "Charge Up Stomp State - enemy {} does not have a PhysicsBody2D Component.", entt::to_integral(owner));
		return;
	}

	physicsBody2DComponent->mLinearVelocity = {};

	mChargeCooldown.mAmountOfTimePassed += dt;

	Game::FaceThePlayer(world, owner);
}

float Game::ChargeUpStompState::OnAiEvaluate(const CE::World& world, const entt::entity owner) const
{

	if (mChargeCooldown.mAmountOfTimePassed != 0.0f)
	{
		return 0.8f;
	}

	const auto score = Game::GetBestScoreBasedOnDetection(world, owner, mRadius);

	return score;
}

void Game::ChargeUpStompState::OnAiStateExitEvent(CE::World&, entt::entity)
{
	mChargeCooldown.mAmountOfTimePassed = 0.0f;
}

void Game::ChargeUpStompState::OnAiStateEnterEvent(CE::World& world, const entt::entity owner)
{
	CE::SwarmingAgentTag::StopMovingToTarget(world, owner);

	mChargeCooldown.mCooldown = mMaxChargeTime;
	mChargeCooldown.mAmountOfTimePassed = 0.0f;
}

bool Game::ChargeUpStompState::IsCharged() const
{
	if (mChargeCooldown.mAmountOfTimePassed >= mChargeCooldown.mCooldown)
	{
		return true;
	}
	
	return false;
}

<<<<<<< HEAD
std::pair<float, entt::entity> Game::ChargeUpStompState::GetBestScoreAndTarget(const CE::World& world,
	entt::entity owner) const
{
	const auto* transformComponent = world.GetRegistry().TryGet<CE::TransformComponent>(owner);

	entt::entity entityId = world.GetRegistry().View<CE::PlayerComponent>().front();

	if (entityId == entt::null)
	{
		return { 0.0f, entt::null };
	}

	if (transformComponent == nullptr)
	{
		LOG(LogAI, Warning, "TransformComponent is needed to run the Charging Up State!");
		return { 0.0f, entt::null };
	}

	float highestScore = 0.0f;

	auto* targetComponent = world.GetRegistry().TryGet<CE::TransformComponent>(entityId);

	if (transformComponent == nullptr)
	{
		LOG(LogAI, Warning, "The player entity needs a TransformComponent is needed to run the Charging Up State!");
		return { 0.0f, entt::null };
	}

	const float distance = glm::distance(transformComponent->GetWorldPosition(), targetComponent->GetWorldPosition());

	float score = 0.0f;

	if (distance < mRadius)
	{
		score = 1 / distance;
		score += 1 / mRadius;
	}

	if (highestScore < score)
	{
		highestScore = score;
	}

	return { highestScore, entityId };
}

=======
>>>>>>> a440dc3f
CE::MetaType Game::ChargeUpStompState::Reflect()
{
	auto type = CE::MetaType{ CE::MetaType::T<ChargeUpStompState>{}, "ChargeUpStompState" };
	type.GetProperties().Add(CE::Props::sIsScriptableTag);

	type.AddField(&ChargeUpStompState::mRadius, "mRadius").GetProperties().Add(CE::Props::sIsScriptableTag);
	type.AddField(&ChargeUpStompState::mMaxChargeTime, "mMaxChargeTime").GetProperties().Add(CE::Props::sIsScriptableTag);

	BindEvent(type, CE::sAITickEvent, &ChargeUpStompState::OnAiTick);
	BindEvent(type, CE::sAIEvaluateEvent, &ChargeUpStompState::OnAiEvaluate);
	BindEvent(type, CE::sAIStateEnterEvent, &ChargeUpStompState::OnAiStateEnterEvent);
	BindEvent(type, CE::sAIStateExitEvent, &ChargeUpStompState::OnAiStateExitEvent);

	type.AddField(&ChargeUpStompState::mChargingAnimation, "mChargingAnimation").GetProperties().Add(CE::Props::sIsScriptableTag);

	CE::ReflectComponentType<ChargeUpStompState>(type);
	return type;
}<|MERGE_RESOLUTION|>--- conflicted
+++ resolved
@@ -12,13 +12,9 @@
 #include "Components/Abilities/AbilitiesOnCharacterComponent.h"
 #include "Components/Pathfinding/SwarmingAgentTag.h"
 #include "Components/Physics2D/PhysicsBody2DComponent.h"
-<<<<<<< HEAD
-
-=======
 #include "Systems/AbilitySystem.h"
 #include "Utilities/AiFunctionality.h"
 #include "Components/Pathfinding/SwarmingAgentTag.h"
->>>>>>> a440dc3f
 
 void Game::ChargeUpStompState::OnAiTick(CE::World& world, const entt::entity owner, const float dt)
 {
@@ -75,55 +71,6 @@
 	return false;
 }
 
-<<<<<<< HEAD
-std::pair<float, entt::entity> Game::ChargeUpStompState::GetBestScoreAndTarget(const CE::World& world,
-	entt::entity owner) const
-{
-	const auto* transformComponent = world.GetRegistry().TryGet<CE::TransformComponent>(owner);
-
-	entt::entity entityId = world.GetRegistry().View<CE::PlayerComponent>().front();
-
-	if (entityId == entt::null)
-	{
-		return { 0.0f, entt::null };
-	}
-
-	if (transformComponent == nullptr)
-	{
-		LOG(LogAI, Warning, "TransformComponent is needed to run the Charging Up State!");
-		return { 0.0f, entt::null };
-	}
-
-	float highestScore = 0.0f;
-
-	auto* targetComponent = world.GetRegistry().TryGet<CE::TransformComponent>(entityId);
-
-	if (transformComponent == nullptr)
-	{
-		LOG(LogAI, Warning, "The player entity needs a TransformComponent is needed to run the Charging Up State!");
-		return { 0.0f, entt::null };
-	}
-
-	const float distance = glm::distance(transformComponent->GetWorldPosition(), targetComponent->GetWorldPosition());
-
-	float score = 0.0f;
-
-	if (distance < mRadius)
-	{
-		score = 1 / distance;
-		score += 1 / mRadius;
-	}
-
-	if (highestScore < score)
-	{
-		highestScore = score;
-	}
-
-	return { highestScore, entityId };
-}
-
-=======
->>>>>>> a440dc3f
 CE::MetaType Game::ChargeUpStompState::Reflect()
 {
 	auto type = CE::MetaType{ CE::MetaType::T<ChargeUpStompState>{}, "ChargeUpStompState" };
