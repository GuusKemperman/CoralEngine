--- conflicted
+++ resolved
@@ -10,11 +10,7 @@
 #include "Components/PlayerComponent.h"
 #include "Components/Physics2D/PhysicsBody2DComponent.h"
 #include "Components/UtililtyAi/States/ChargeUpDashState.h"
-<<<<<<< HEAD
-#include "Components/UtililtyAi/States/RechargeState.h"
-=======
 #include "Components/UtililtyAi/States/RecoveryState.h"
->>>>>>> cab3a807
 #include "Assets/Animation/Animation.h"
 #include "Components/UtilityAi/EnemyAiControllerComponent.h"
 
@@ -22,8 +18,6 @@
 void Game::DashingState::OnAiTick(CE::World& world, entt::entity owner, float dt)
 {
 	mDashCooldown.mAmountOfTimePassed += dt;
-<<<<<<< HEAD
-=======
 
 	if (mDashCooldown.mAmountOfTimePassed >= mDashCooldown.mCooldown)
 	{
@@ -38,7 +32,6 @@
 			rechargeState->mRechargeCooldown.mAmountOfTimePassed = 0.1f;
 		}
 	}
->>>>>>> cab3a807
 
 	auto* animationRootComponent = world.GetRegistry().TryGet<CE::AnimationRootComponent>(owner);
 
@@ -65,7 +58,6 @@
 float Game::DashingState::OnAiEvaluate(const CE::World& world, entt::entity owner) const
 {
 	auto* chargingUpState = world.GetRegistry().TryGet<ChargeUpDashState>(owner);
-<<<<<<< HEAD
 
 	if (chargingUpState == nullptr)
 	{
@@ -81,23 +73,6 @@
 		return 0;
 	}
 
-=======
-
-	if (chargingUpState == nullptr)
-	{
-		LOG(LogAI, Warning, "A ChargeUpDashState is needed to run the Dashing State!");
-		return 0;
-	}
-
-	auto* enemyAiController = world.GetRegistry().TryGet<CE::EnemyAiControllerComponent>(owner);
-
-	if (enemyAiController == nullptr)
-	{
-		LOG(LogAI, Warning, "A EnemyAiController is needed to run the Stomp State!");
-		return 0;
-	}
-
->>>>>>> cab3a807
 	if (enemyAiController->mCurrentState == nullptr)
 	{
 		return 0;
