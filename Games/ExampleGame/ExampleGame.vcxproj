--- conflicted
+++ resolved
@@ -367,11 +367,8 @@
     </PostBuildEvent>
   </ItemDefinitionGroup>
   <ItemGroup>
-<<<<<<< HEAD
     <ClCompile Include="Source\Components\CameraShakeComponent.cpp" />
-=======
     <ClCompile Include="Source\Components\PointTowardsGraveyardTags.cpp" />
->>>>>>> 8e48dd70
     <ClCompile Include="Source\Components\UtilityAi\States\ShootingBowState.cpp" />
     <ClCompile Include="Source\Components\UtilityAi\KnockbackEmitterComponent.cpp" />
     <ClCompile Include="Source\Utilities\AiFunctionality.cpp" />
