--- conflicted
+++ resolved
@@ -358,13 +358,9 @@
     </PostBuildEvent>
   </ItemDefinitionGroup>
   <ItemGroup>
-<<<<<<< HEAD
-    <ClCompile Include="Source\Components\UtilityAi\States\ShootingBowState.cpp" />
-=======
     <ClCompile Include="Source\Utilities\AiFunctionality.cpp" />
     <ClCompile Include="Source\Components\EnvironmentGeneratorComponent.cpp" />
     <ClCompile Include="Source\Assets\Upgrade.cpp" />
->>>>>>> a440dc3f
     <ClCompile Include="Source\Components\UtilityAi\States\ChargeUpStompState.cpp" />
     <ClCompile Include="Source\Components\DifficultyScalingComponent.cpp" />
     <ClCompile Include="Source\Components\UtilityAi\States\DanceState.cpp" />
