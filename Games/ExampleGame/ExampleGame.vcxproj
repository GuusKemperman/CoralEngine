﻿<?xml version="1.0" encoding="utf-8"?>
<Project DefaultTargets="Build" xmlns="http://schemas.microsoft.com/developer/msbuild/2003">
  <ItemGroup Label="ProjectConfigurations">
    <ProjectConfiguration Include="Debug|***REMOVED***">
      <Configuration>Debug</Configuration>
      <Platform>***REMOVED***</Platform>
    </ProjectConfiguration>
    <ProjectConfiguration Include="Debug|x64">
      <Configuration>Debug</Configuration>
      <Platform>x64</Platform>
    </ProjectConfiguration>
    <ProjectConfiguration Include="EditorDebug|***REMOVED***">
      <Configuration>EditorDebug</Configuration>
      <Platform>***REMOVED***</Platform>
    </ProjectConfiguration>
    <ProjectConfiguration Include="EditorDebug|x64">
      <Configuration>EditorDebug</Configuration>
      <Platform>x64</Platform>
    </ProjectConfiguration>
    <ProjectConfiguration Include="EditorRelease|***REMOVED***">
      <Configuration>EditorRelease</Configuration>
      <Platform>***REMOVED***</Platform>
    </ProjectConfiguration>
    <ProjectConfiguration Include="EditorRelease|x64">
      <Configuration>EditorRelease</Configuration>
      <Platform>x64</Platform>
    </ProjectConfiguration>
    <ProjectConfiguration Include="Release|***REMOVED***">
      <Configuration>Release</Configuration>
      <Platform>***REMOVED***</Platform>
    </ProjectConfiguration>
    <ProjectConfiguration Include="Release|x64">
      <Configuration>Release</Configuration>
      <Platform>x64</Platform>
    </ProjectConfiguration>
  </ItemGroup>
  <PropertyGroup Label="Globals">
    <VCProjectVersion>16.0</VCProjectVersion>
    <Keyword>Win32Proj</Keyword>
    <ProjectGuid>{E177CE21-4736-47E8-9F92-132652C5750F}</ProjectGuid>
    <RootNamespace>Engine</RootNamespace>
    <WindowsTargetPlatformVersion>10.0</WindowsTargetPlatformVersion>
    <***REMOVED***SdkVersion>7.000</***REMOVED***SdkVersion>
  </PropertyGroup>
  <Import Project="$(VCTargetsPath)\Microsoft.Cpp.Default.props" />
  <PropertyGroup Condition="'$(Configuration)|$(Platform)'=='Debug|x64'" Label="Configuration">
    <ConfigurationType>Application</ConfigurationType>
    <UseDebugLibraries>true</UseDebugLibraries>
    <PlatformToolset>v143</PlatformToolset>
    <CharacterSet>Unicode</CharacterSet>
  </PropertyGroup>
  <PropertyGroup Condition="'$(Configuration)|$(Platform)'=='Debug|***REMOVED***'" Label="Configuration">
    <ConfigurationType>Application</ConfigurationType>
    <UseDebugLibraries>true</UseDebugLibraries>
    <PlatformToolset>v143</PlatformToolset>
    <CharacterSet>Unicode</CharacterSet>
  </PropertyGroup>
  <PropertyGroup Condition="'$(Configuration)|$(Platform)'=='EditorDebug|x64'" Label="Configuration">
    <ConfigurationType>Application</ConfigurationType>
    <UseDebugLibraries>true</UseDebugLibraries>
    <PlatformToolset>v143</PlatformToolset>
    <CharacterSet>Unicode</CharacterSet>
  </PropertyGroup>
  <PropertyGroup Condition="'$(Configuration)|$(Platform)'=='EditorDebug|***REMOVED***'" Label="Configuration">
    <ConfigurationType>Application</ConfigurationType>
    <UseDebugLibraries>true</UseDebugLibraries>
    <PlatformToolset>v143</PlatformToolset>
    <CharacterSet>Unicode</CharacterSet>
  </PropertyGroup>
  <PropertyGroup Condition="'$(Configuration)|$(Platform)'=='Release|x64'" Label="Configuration">
    <ConfigurationType>Application</ConfigurationType>
    <UseDebugLibraries>false</UseDebugLibraries>
    <PlatformToolset>v143</PlatformToolset>
    <WholeProgramOptimization>true</WholeProgramOptimization>
    <CharacterSet>Unicode</CharacterSet>
  </PropertyGroup>
  <PropertyGroup Condition="'$(Configuration)|$(Platform)'=='Release|***REMOVED***'" Label="Configuration">
    <ConfigurationType>Application</ConfigurationType>
    <UseDebugLibraries>false</UseDebugLibraries>
    <PlatformToolset>v143</PlatformToolset>
    <WholeProgramOptimization>true</WholeProgramOptimization>
    <CharacterSet>Unicode</CharacterSet>
  </PropertyGroup>
  <PropertyGroup Condition="'$(Configuration)|$(Platform)'=='EditorRelease|x64'" Label="Configuration">
    <ConfigurationType>Application</ConfigurationType>
    <UseDebugLibraries>false</UseDebugLibraries>
    <PlatformToolset>v143</PlatformToolset>
    <WholeProgramOptimization>true</WholeProgramOptimization>
    <CharacterSet>Unicode</CharacterSet>
  </PropertyGroup>
  <PropertyGroup Condition="'$(Configuration)|$(Platform)'=='EditorRelease|***REMOVED***'" Label="Configuration">
    <ConfigurationType>Application</ConfigurationType>
    <UseDebugLibraries>false</UseDebugLibraries>
    <PlatformToolset>v143</PlatformToolset>
    <WholeProgramOptimization>true</WholeProgramOptimization>
    <CharacterSet>Unicode</CharacterSet>
  </PropertyGroup>
  <Import Project="$(VCTargetsPath)\Microsoft.Cpp.props" />
  <ImportGroup Label="ExtensionSettings">
  </ImportGroup>
  <ImportGroup Label="PropertySheets" Condition="'$(Configuration)|$(Platform)'=='Debug|x64'">
    <Import Project="..\..\Properties\EngineAndGameDebug.props" />
    <Import Project="..\..\Properties\EngineAndGamePC.props" />
    <Import Project="..\..\Properties\EngineAndGame.props" />
    <Import Project="..\..\Properties\GamePC.props" />
    <Import Project="..\..\Properties\Game.props" />
    <Import Project="..\..\Properties\GameDebugPC.props" />
  </ImportGroup>
  <ImportGroup Label="PropertySheets" Condition="'$(Configuration)|$(Platform)'=='EditorDebug|***REMOVED***'" />
  <ImportGroup Label="PropertySheets" Condition="'$(Configuration)|$(Platform)'=='Debug|***REMOVED***'">
    <Import Project="..\..\Properties\EngineAndGameDebug.props" />
    <Import Project="..\..\Properties\EngineAndGame***REMOVED***.props" />
    <Import Project="..\..\Properties\Game***REMOVED***.props" />
    <Import Project="..\..\Properties\EngineAndGame.props" />
    <Import Project="..\..\Properties\Game.props" />
    <Import Project="..\..\Properties\Game***REMOVED***Debug.props" />
  </ImportGroup>
  <ImportGroup Label="PropertySheets" Condition="'$(Configuration)|$(Platform)'=='Release|***REMOVED***'">
    <Import Project="..\..\Properties\Game***REMOVED***Release.props" />
    <Import Project="..\..\Properties\Game***REMOVED***.props" />
    <Import Project="..\..\Properties\EngineAndGame***REMOVED***.props" />
    <Import Project="..\..\Properties\EngineAndGameRelease.props" />
    <Import Project="..\..\Properties\EngineAndGame.props" />
    <Import Project="..\..\Properties\Game.props" />
  </ImportGroup>
  <ImportGroup Label="PropertySheets" Condition="'$(Configuration)|$(Platform)'=='EditorRelease|x64'">
    <Import Project="..\..\Properties\GameEditorRelease.props" />
    <Import Project="..\..\Properties\GameEditor.props" />
    <Import Project="..\..\Properties\EngineAndGame.props" />
    <Import Project="..\..\Properties\EngineAndGameEditor.props" />
    <Import Project="..\..\Properties\EngineAndGamePC.props" />
    <Import Project="..\..\Properties\EngineAndGameRelease.props" />
    <Import Project="..\..\Properties\GamePC.props" />
    <Import Project="..\..\Properties\Game.props" />
    <Import Project="..\..\Properties\GameReleasePC.props" />
  </ImportGroup>
  <ImportGroup Label="PropertySheets" Condition="'$(Configuration)|$(Platform)'=='EditorRelease|***REMOVED***'" />
  <ImportGroup Label="PropertySheets" Condition="'$(Configuration)|$(Platform)'=='Release|x64'">
    <Import Project="..\..\Properties\EngineAndGame.props" />
    <Import Project="..\..\Properties\EngineAndGamePC.props" />
    <Import Project="..\..\Properties\EngineAndGameRelease.props" />
    <Import Project="..\..\Properties\GamePC.props" />
    <Import Project="..\..\Properties\Game.props" />
    <Import Project="..\..\Properties\GameReleasePC.props" />
  </ImportGroup>
  <ImportGroup Label="PropertySheets" Condition="'$(Configuration)|$(Platform)'=='EditorDebug|x64'">
    <Import Project="..\..\Properties\GameEditorDebug.props" />
    <Import Project="..\..\Properties\GameEditor.props" />
    <Import Project="..\..\Properties\EngineAndGame.props" />
    <Import Project="..\..\Properties\EngineAndGameDebug.props" />
    <Import Project="..\..\Properties\EngineAndGameEditor.props" />
    <Import Project="..\..\Properties\EngineAndGamePC.props" />
    <Import Project="..\..\Properties\GamePC.props" />
    <Import Project="..\..\Properties\Game.props" />
    <Import Project="..\..\Properties\GameDebugPC.props" />
  </ImportGroup>
  <ImportGroup Label="Shared">
  </ImportGroup>
  <PropertyGroup Label="UserMacros" />
  <PropertyGroup Condition="'$(Configuration)|$(Platform)'=='Debug|x64'" />
  <PropertyGroup Condition="'$(Configuration)|$(Platform)'=='Debug|***REMOVED***'" />
  <PropertyGroup Condition="'$(Configuration)|$(Platform)'=='EditorDebug|x64'" />
  <PropertyGroup Condition="'$(Configuration)|$(Platform)'=='EditorDebug|***REMOVED***'" />
  <PropertyGroup Condition="'$(Configuration)|$(Platform)'=='Release|x64'" />
  <PropertyGroup Condition="'$(Configuration)|$(Platform)'=='Release|***REMOVED***'" />
  <PropertyGroup Condition="'$(Configuration)|$(Platform)'=='EditorRelease|x64'" />
  <PropertyGroup Condition="'$(Configuration)|$(Platform)'=='EditorRelease|***REMOVED***'" />
  <ItemDefinitionGroup Condition="'$(Configuration)|$(Platform)'=='Debug|x64'">
    <ClCompile>
      <SDLCheck>true</SDLCheck>
      <PreprocessorDefinitions>%(PreprocessorDefinitions)</PreprocessorDefinitions>
      <ConformanceMode>true</ConformanceMode>
      <AdditionalIncludeDirectories>%(AdditionalIncludeDirectories)</AdditionalIncludeDirectories>
      <MultiProcessorCompilation>true</MultiProcessorCompilation>
      <LanguageStandard>stdcpp17</LanguageStandard>
      <LanguageStandard_C>stdc17</LanguageStandard_C>
      <PrecompiledHeader>Use</PrecompiledHeader>
      <PrecompiledHeaderFile>Precomp.h</PrecompiledHeaderFile>
      <RuntimeTypeInfo>true</RuntimeTypeInfo>
      <OpenMPSupport>true</OpenMPSupport>
      <ExternalWarningLevel>Level2</ExternalWarningLevel>
      <DebugInformationFormat>ProgramDatabase</DebugInformationFormat>
      <BuildStlModules>true</BuildStlModules>
      <SupportJustMyCode>false</SupportJustMyCode>
    </ClCompile>
    <Link>
      <SubSystem>Console</SubSystem>
      <GenerateDebugInformation>true</GenerateDebugInformation>
      <AdditionalLibraryDirectories>%(AdditionalLibraryDirectories)</AdditionalLibraryDirectories>
      <AdditionalDependencies>%(AdditionalDependencies)</AdditionalDependencies>
    </Link>
  </ItemDefinitionGroup>
  <ItemDefinitionGroup Condition="'$(Configuration)|$(Platform)'=='Debug|***REMOVED***'">
    <ClCompile>
      <WarningLevel>Level4</WarningLevel>
      <SDLCheck>true</SDLCheck>
      <PreprocessorDefinitions>%(PreprocessorDefinitions)</PreprocessorDefinitions>
      <ConformanceMode>true</ConformanceMode>
      <AdditionalIncludeDirectories>%(AdditionalIncludeDirectories)</AdditionalIncludeDirectories>
      <MultiProcessorCompilation>true</MultiProcessorCompilation>
      <LanguageStandard>stdcpp17</LanguageStandard>
      <LanguageStandard_C>stdc17</LanguageStandard_C>
      <TreatWarningAsError>true</TreatWarningAsError>
      <PrecompiledHeader>Use</PrecompiledHeader>
      <PrecompiledHeaderFile>Precomp.h</PrecompiledHeaderFile>
      <RuntimeTypeInfo>true</RuntimeTypeInfo>
      <OpenMPSupport>true</OpenMPSupport>
      <ExternalWarningLevel>Level2</ExternalWarningLevel>
      <DebugInformationFormat>ProgramDatabase</DebugInformationFormat>
      <CppExceptions>true</CppExceptions>
      <CppLanguageStd>Cpp17</CppLanguageStd>
      <CLanguageStd>C17</CLanguageStd>
      <GenerateDebugInformation>true</GenerateDebugInformation>
    </ClCompile>
    <Link>
      <SubSystem>Console</SubSystem>
      <GenerateDebugInformation>true</GenerateDebugInformation>
      <AdditionalLibraryDirectories>$(AdditionalLibraryDirectories)</AdditionalLibraryDirectories>
      <AdditionalDependencies>%(AdditionalDependencies)</AdditionalDependencies>
    </Link>
  </ItemDefinitionGroup>
  <ItemDefinitionGroup Condition="'$(Configuration)|$(Platform)'=='EditorDebug|x64'">
    <ClCompile>
      <SDLCheck>true</SDLCheck>
      <PreprocessorDefinitions>%(PreprocessorDefinitions)</PreprocessorDefinitions>
      <ConformanceMode>true</ConformanceMode>
      <AdditionalIncludeDirectories>%(AdditionalIncludeDirectories)</AdditionalIncludeDirectories>
      <MultiProcessorCompilation>true</MultiProcessorCompilation>
      <LanguageStandard>stdcpp17</LanguageStandard>
      <LanguageStandard_C>stdc17</LanguageStandard_C>
      <PrecompiledHeader>Use</PrecompiledHeader>
      <PrecompiledHeaderFile>Precomp.h</PrecompiledHeaderFile>
      <RuntimeTypeInfo>true</RuntimeTypeInfo>
      <OpenMPSupport>true</OpenMPSupport>
      <ExternalWarningLevel>Level2</ExternalWarningLevel>
      <DebugInformationFormat>ProgramDatabase</DebugInformationFormat>
      <BuildStlModules>true</BuildStlModules>
      <SupportJustMyCode>false</SupportJustMyCode>
    </ClCompile>
    <Link>
      <SubSystem>Console</SubSystem>
      <GenerateDebugInformation>true</GenerateDebugInformation>
      <AdditionalLibraryDirectories>%(AdditionalLibraryDirectories)</AdditionalLibraryDirectories>
      <AdditionalDependencies>%(AdditionalDependencies)</AdditionalDependencies>
    </Link>
    <PostBuildEvent />
  </ItemDefinitionGroup>
  <ItemDefinitionGroup Condition="'$(Configuration)|$(Platform)'=='EditorDebug|***REMOVED***'">
    <ClCompile>
      <PreprocessorDefinitions>%(PreprocessorDefinitions)</PreprocessorDefinitions>
    </ClCompile>
    <Link>
    </Link>
    <PostBuildEvent>
      <Command>IF NOT EXIST "$(TargetDir)assimp-vc143-mtd.dll" COPY /Y "$(ProjectDir)external\assimp\$(Platform)\Debug\assimp-vc143-mtd.dll" "$(TargetDir)"</Command>
    </PostBuildEvent>
  </ItemDefinitionGroup>
  <ItemDefinitionGroup Condition="'$(Configuration)|$(Platform)'=='Release|x64'">
    <ClCompile>
      <FunctionLevelLinking>true</FunctionLevelLinking>
      <IntrinsicFunctions>true</IntrinsicFunctions>
      <SDLCheck>true</SDLCheck>
      <PreprocessorDefinitions>%(PreprocessorDefinitions)</PreprocessorDefinitions>
      <ConformanceMode>true</ConformanceMode>
      <AdditionalIncludeDirectories>%(AdditionalIncludeDirectories)</AdditionalIncludeDirectories>
      <MultiProcessorCompilation>true</MultiProcessorCompilation>
      <LanguageStandard>stdcpp17</LanguageStandard>
      <LanguageStandard_C>stdc17</LanguageStandard_C>
      <PrecompiledHeader>Use</PrecompiledHeader>
      <PrecompiledHeaderFile>Precomp.h</PrecompiledHeaderFile>
      <RuntimeTypeInfo>true</RuntimeTypeInfo>
      <OpenMPSupport>true</OpenMPSupport>
      <ExternalWarningLevel>Level2</ExternalWarningLevel>
      <DebugInformationFormat>ProgramDatabase</DebugInformationFormat>
      <SupportJustMyCode>false</SupportJustMyCode>
      <BuildStlModules>true</BuildStlModules>
    </ClCompile>
    <Link>
      <SubSystem>Console</SubSystem>
      <EnableCOMDATFolding>true</EnableCOMDATFolding>
      <GenerateDebugInformation>true</GenerateDebugInformation>
      <AdditionalLibraryDirectories>%(AdditionalLibraryDirectories)</AdditionalLibraryDirectories>
      <AdditionalDependencies>%(AdditionalDependencies)</AdditionalDependencies>
    </Link>
  </ItemDefinitionGroup>
  <ItemDefinitionGroup Condition="'$(Configuration)|$(Platform)'=='Release|***REMOVED***'">
    <ClCompile>
      <WarningLevel>Level4</WarningLevel>
      <FunctionLevelLinking>true</FunctionLevelLinking>
      <IntrinsicFunctions>true</IntrinsicFunctions>
      <SDLCheck>true</SDLCheck>
      <PreprocessorDefinitions>%(PreprocessorDefinitions)</PreprocessorDefinitions>
      <ConformanceMode>true</ConformanceMode>
      <AdditionalIncludeDirectories>%(AdditionalIncludeDirectories)</AdditionalIncludeDirectories>
      <MultiProcessorCompilation>true</MultiProcessorCompilation>
      <LanguageStandard>stdcpp17</LanguageStandard>
      <LanguageStandard_C>stdc17</LanguageStandard_C>
      <TreatWarningAsError>true</TreatWarningAsError>
      <PrecompiledHeader>Use</PrecompiledHeader>
      <PrecompiledHeaderFile>Precomp.h</PrecompiledHeaderFile>
      <RuntimeTypeInfo>true</RuntimeTypeInfo>
      <OpenMPSupport>true</OpenMPSupport>
      <ExternalWarningLevel>Level2</ExternalWarningLevel>
      <DebugInformationFormat>ProgramDatabase</DebugInformationFormat>
      <SupportJustMyCode>false</SupportJustMyCode>
      <CppExceptions>true</CppExceptions>
      <CppLanguageStd>Cpp17</CppLanguageStd>
      <CLanguageStd>C17</CLanguageStd>
      <ExtraWarnings />
      <OptimizationLevel>Level3</OptimizationLevel>
      <UnrollLoops>true</UnrollLoops>
      <LinkTimeOptimization>true</LinkTimeOptimization>
    </ClCompile>
    <Link>
      <SubSystem>Console</SubSystem>
      <EnableCOMDATFolding>true</EnableCOMDATFolding>
      <OptimizeReferences>true</OptimizeReferences>
      <GenerateDebugInformation>true</GenerateDebugInformation>
      <AdditionalLibraryDirectories>$(AdditionalLibraryDirectories)</AdditionalLibraryDirectories>
      <AdditionalDependencies>%(AdditionalDependencies)</AdditionalDependencies>
    </Link>
  </ItemDefinitionGroup>
  <ItemDefinitionGroup Condition="'$(Configuration)|$(Platform)'=='EditorRelease|x64'">
    <ClCompile>
      <FunctionLevelLinking>true</FunctionLevelLinking>
      <IntrinsicFunctions>true</IntrinsicFunctions>
      <SDLCheck>true</SDLCheck>
      <PreprocessorDefinitions>%(PreprocessorDefinitions)</PreprocessorDefinitions>
      <ConformanceMode>true</ConformanceMode>
      <AdditionalIncludeDirectories>%(AdditionalIncludeDirectories)</AdditionalIncludeDirectories>
      <MultiProcessorCompilation>true</MultiProcessorCompilation>
      <LanguageStandard>stdcpp17</LanguageStandard>
      <LanguageStandard_C>stdc17</LanguageStandard_C>
      <PrecompiledHeader>Use</PrecompiledHeader>
      <PrecompiledHeaderFile>Precomp.h</PrecompiledHeaderFile>
      <RuntimeTypeInfo>true</RuntimeTypeInfo>
      <OpenMPSupport>true</OpenMPSupport>
      <ExternalWarningLevel>Level2</ExternalWarningLevel>
      <SupportJustMyCode>false</SupportJustMyCode>
      <BuildStlModules>true</BuildStlModules>
    </ClCompile>
    <Link>
      <SubSystem>Console</SubSystem>
      <EnableCOMDATFolding>true</EnableCOMDATFolding>
      <GenerateDebugInformation>true</GenerateDebugInformation>
      <AdditionalLibraryDirectories>%(AdditionalLibraryDirectories)</AdditionalLibraryDirectories>
      <AdditionalDependencies>%(AdditionalDependencies)</AdditionalDependencies>
    </Link>
    <PostBuildEvent />
  </ItemDefinitionGroup>
  <ItemDefinitionGroup Condition="'$(Configuration)|$(Platform)'=='EditorRelease|***REMOVED***'">
    <ClCompile>
      <PreprocessorDefinitions>%(PreprocessorDefinitions)</PreprocessorDefinitions>
    </ClCompile>
    <Link>
    </Link>
    <PostBuildEvent>
    </PostBuildEvent>
  </ItemDefinitionGroup>
  <ItemGroup>
<<<<<<< HEAD
    <ClCompile Include="Source\BehaviourStuff.cpp" />
=======
    <ClCompile Include="Source\Assets\Upgrade.cpp" />
>>>>>>> 75678dc0
    <ClCompile Include="Source\Components\UtilityAi\States\ChargeUpStompState.cpp" />
    <ClCompile Include="Source\Components\DifficultyScalingComponent.cpp" />
    <ClCompile Include="Source\Components\UtilityAi\States\DanceState.cpp" />
    <ClCompile Include="Source\Components\UtilityAi\States\DeathState.cpp" />
    <ClCompile Include="Source\Components\UtilityAi\States\RecoveryState.cpp" />
    <ClCompile Include="Source\Components\UtilityAi\States\DashingState.cpp" />
    <ClCompile Include="Source\Components\UtilityAi\States\ChargeUpDashState.cpp" />
    <ClCompile Include="Source\Components\SpawnerComponent.cpp" />
    <ClCompile Include="Source\EditorSystems\UpgradeEditorSystem.cpp">
      <ExcludedFromBuild Condition="'$(Configuration)|$(Platform)'=='Debug|***REMOVED***'">true</ExcludedFromBuild>
      <ExcludedFromBuild Condition="'$(Configuration)|$(Platform)'=='Debug|x64'">true</ExcludedFromBuild>
      <ExcludedFromBuild Condition="'$(Configuration)|$(Platform)'=='Release|***REMOVED***'">true</ExcludedFromBuild>
      <ExcludedFromBuild Condition="'$(Configuration)|$(Platform)'=='Release|x64'">true</ExcludedFromBuild>
    </ClCompile>
    <ClCompile Include="Source\Systems\DifficultyScalingSystem.cpp" />
    <ClCompile Include="Source\Systems\SpawnerSystem.cpp" />
    <ClCompile Include="Source\Components\UtilityAi\States\AttackingState.cpp" />
    <ClCompile Include="Source\Components\UtilityAi\States\ChasingState.cpp" />
    <ClCompile Include="Source\Components\UtilityAi\States\IdleState.cpp" />
    <ClCompile Include="Source\Core\Main.cpp" />
    <ClCompile Include="Source\Core\Precomp.cpp">
      <PrecompiledHeader Condition="'$(Configuration)|$(Platform)'=='EditorRelease|x64'">Create</PrecompiledHeader>
      <PrecompiledHeader Condition="'$(Configuration)|$(Platform)'=='Debug|x64'">Create</PrecompiledHeader>
      <PrecompiledHeader Condition="'$(Configuration)|$(Platform)'=='EditorDebug|x64'">Create</PrecompiledHeader>
      <PrecompiledHeader Condition="'$(Configuration)|$(Platform)'=='Release|x64'">Create</PrecompiledHeader>
      <PrecompiledHeader Condition="'$(Configuration)|$(Platform)'=='EditorRelease|***REMOVED***'">Create</PrecompiledHeader>
      <PrecompiledHeader Condition="'$(Configuration)|$(Platform)'=='Debug|***REMOVED***'">Create</PrecompiledHeader>
      <PrecompiledHeader Condition="'$(Configuration)|$(Platform)'=='EditorDebug|***REMOVED***'">Create</PrecompiledHeader>
      <PrecompiledHeader Condition="'$(Configuration)|$(Platform)'=='Release|***REMOVED***'">Create</PrecompiledHeader>
    </ClCompile>
    <ClCompile Include="Source\Platform\***REMOVED***\UserMem\user_malloc.cpp">
      <ExcludedFromBuild Condition="'$(Configuration)|$(Platform)'=='EditorRelease|x64'">true</ExcludedFromBuild>
      <ExcludedFromBuild Condition="'$(Configuration)|$(Platform)'=='Debug|x64'">true</ExcludedFromBuild>
      <ExcludedFromBuild Condition="'$(Configuration)|$(Platform)'=='EditorDebug|x64'">true</ExcludedFromBuild>
      <ExcludedFromBuild Condition="'$(Configuration)|$(Platform)'=='Release|x64'">true</ExcludedFromBuild>
    </ClCompile>
    <ClCompile Include="Source\Platform\***REMOVED***\UserMem\user_new.cpp">
      <ExcludedFromBuild Condition="'$(Configuration)|$(Platform)'=='EditorRelease|x64'">true</ExcludedFromBuild>
      <ExcludedFromBuild Condition="'$(Configuration)|$(Platform)'=='Debug|x64'">true</ExcludedFromBuild>
      <ExcludedFromBuild Condition="'$(Configuration)|$(Platform)'=='EditorDebug|x64'">true</ExcludedFromBuild>
      <ExcludedFromBuild Condition="'$(Configuration)|$(Platform)'=='Release|x64'">true</ExcludedFromBuild>
    </ClCompile>
    <ClCompile Include="Source\Components\WavesComponent.cpp" />
    <ClCompile Include="Source\Components\UpgradeStoringComponent.cpp" />
    <ClCompile Include="Source\Utilities\UpgradeFunctionality.cpp" />
  </ItemGroup>
  <ItemGroup>
    <ClInclude Include="Include\Assets\Upgrade.h" />
    <ClCompile Include="Source\Components\UtilityAi\States\StompState.cpp" />
  </ItemGroup>
  <ItemGroup>
    <ClInclude Include="Include\BehaviourStuff.h" />
    <ClInclude Include="Include\Components\UtililtyAi\States\ChargeUpStompState.h" />
    <ClInclude Include="Include\Components\DifficultyScalingComponent.h" />
    <ClInclude Include="Include\Components\UtililtyAi\States\DanceState.h" />
    <ClInclude Include="Include\Components\UtililtyAi\States\DeathState.h" />
    <ClInclude Include="Include\Components\UtililtyAi\States\RecoveryState.h" />
    <ClInclude Include="Include\Components\UtililtyAi\States\DashingState.h" />
    <ClInclude Include="Include\Components\UtililtyAi\States\ChargeUpDashState.h" />
    <ClInclude Include="Include\Components\SpawnerComponent.h" />
    <ClInclude Include="Include\Components\UtililtyAi\States\AttackingState.h" />
    <ClInclude Include="Include\Components\UtililtyAi\States\ChasingState.h" />
    <ClInclude Include="Include\Components\UtililtyAi\States\IdleState.h" />
    <ClInclude Include="Include\EditorSystems\UpgradeEditorSystem.h" />
    <ClInclude Include="Include\ExampleGame\Precomp.h" />
    <ClInclude Include="Include\Systems\DifficultyScalingSystem.h" />
    <ClInclude Include="Include\Systems\SpawnerSystem.h" />
    <ClInclude Include="Source\Platform\***REMOVED***\UserMem\address_sanitizer_utils.h">
      <ExcludedFromBuild Condition="'$(Configuration)|$(Platform)'=='EditorRelease|x64'">true</ExcludedFromBuild>
      <ExcludedFromBuild Condition="'$(Configuration)|$(Platform)'=='Debug|x64'">true</ExcludedFromBuild>
      <ExcludedFromBuild Condition="'$(Configuration)|$(Platform)'=='EditorDebug|x64'">true</ExcludedFromBuild>
      <ExcludedFromBuild Condition="'$(Configuration)|$(Platform)'=='Release|x64'">true</ExcludedFromBuild>
    </ClInclude>
    <ClInclude Include="Include\Components\WavesComponent.h" />
    <ClInclude Include="Include\Components\UpgradeStoringComponent.h" />
    <ClInclude Include="Include\Utilities\UpgradeFunctionality.h" />
    <ClInclude Include="Include\Components\UtililtyAi\States\StompState.h" />
  </ItemGroup>
  <Import Project="$(VCTargetsPath)\Microsoft.Cpp.targets" />
  <ImportGroup Label="ExtensionTargets">
  </ImportGroup>
</Project><|MERGE_RESOLUTION|>--- conflicted
+++ resolved
@@ -358,11 +358,8 @@
     </PostBuildEvent>
   </ItemDefinitionGroup>
   <ItemGroup>
-<<<<<<< HEAD
     <ClCompile Include="Source\BehaviourStuff.cpp" />
-=======
     <ClCompile Include="Source\Assets\Upgrade.cpp" />
->>>>>>> 75678dc0
     <ClCompile Include="Source\Components\UtilityAi\States\ChargeUpStompState.cpp" />
     <ClCompile Include="Source\Components\DifficultyScalingComponent.cpp" />
     <ClCompile Include="Source\Components\UtilityAi\States\DanceState.cpp" />
