--- conflicted
+++ resolved
@@ -451,8 +451,6 @@
       <WarningLevel>Level3</WarningLevel>
       <WarningLevel>TurnOffAllWarnings</WarningLevel>
     </ClCompile>
-<<<<<<< HEAD
-=======
     <ClCompile Include="external\xsr\backends\common\xsr_common.cpp">
       <PrecompiledHeader>NotUsing</PrecompiledHeader>
       <WarningLevel>Level3</WarningLevel>
@@ -491,7 +489,6 @@
     <ClCompile Include="Source\Components\Physics2D\PhysicsBody2DComponent.cpp" />
     <ClCompile Include="Source\Components\Physics2D\PolygonColliderComponent.cpp" />
     <ClCompile Include="Source\Systems\PhysicsSystem2D.cpp" />
->>>>>>> 83c08520
     <ClCompile Include="Source\Components\IsDestroyedTag.cpp" />
     <ClCompile Include="Source\Components\NameComponent.cpp" />
     <ClCompile Include="Source\Components\PrefabOfOriginComponent.cpp" />
@@ -835,11 +832,8 @@
     <ClInclude Include="Include\Meta\ReflectedTypes\STD\ReflectVector.h" />
     <ClInclude Include="Include\Scripting\Nodes\ReroutScriptNode.h" />
     <ClInclude Include="Include\Scripting\ScriptConfig.h" />
-<<<<<<< HEAD
-=======
     <ClInclude Include="Include\Systems\PhysicsSystem2D.h" />
     <ClInclude Include="Include\Systems\UpdateTopDownCamSystem.h" />
->>>>>>> 83c08520
     <ClInclude Include="Include\Utilities\CPP20\SourceLocation.h" />
     <ClInclude Include="Include\Utilities\CPP20\Span.h" />
     <ClInclude Include="Include\Utilities\CPP20\STDAliases.h" />
