--- conflicted
+++ resolved
@@ -507,11 +507,7 @@
     </WavePsslc>
   </ItemDefinitionGroup>
   <ItemGroup>
-<<<<<<< HEAD
-    <ClCompile Include="Source\Platform\PC\Rendering\DebugRendererPC.cpp" />
-=======
     <ClCompile Include="External\stb_image\stb_image.cpp" />
->>>>>>> 2a5c9847
     <ClCompile Include="Source\Assets\StaticMesh.cpp" />
     <ClCompile Include="Source\Assets\Texture.cpp" />
     <ClCompile Include="Source\Platform\PC\Rendering\DebugRendererPC.cpp">
@@ -1338,11 +1334,7 @@
     </ClCompile>
   </ItemGroup>
   <ItemGroup>
-<<<<<<< HEAD
-    <ClInclude Include="Include\Utilities\DebugRenderer.h" />
-=======
     <ClInclude Include="Include\Components\TopDownCamControllerComponent.h" />
->>>>>>> 2a5c9847
     <ClInclude Include="Include\Core\Renderer.h" />
     <ClInclude Include="Include\Platform\PC\Rendering\FramebufferPC.h">
       <ExcludedFromBuild Condition="'$(Configuration)|$(Platform)'=='EngineRelease|***REMOVED***'">true</ExcludedFromBuild>
