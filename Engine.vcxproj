--- conflicted
+++ resolved
@@ -185,12 +185,8 @@
       <OpenMPSupport>true</OpenMPSupport>
       <ExternalWarningLevel>Level2</ExternalWarningLevel>
       <DebugInformationFormat>ProgramDatabase</DebugInformationFormat>
-<<<<<<< HEAD
-      <ShowIncludes>false</ShowIncludes>
-=======
       <BuildStlModules>true</BuildStlModules>
       <WarningLevel>Level4</WarningLevel>
->>>>>>> da8cb6c4
     </ClCompile>
     <Link>
       <SubSystem>Console</SubSystem>
@@ -257,11 +253,8 @@
       <OpenMPSupport>true</OpenMPSupport>
       <ExternalWarningLevel>Level2</ExternalWarningLevel>
       <DebugInformationFormat>ProgramDatabase</DebugInformationFormat>
-<<<<<<< HEAD
-=======
       <BuildStlModules>true</BuildStlModules>
       <WarningLevel>Level4</WarningLevel>
->>>>>>> da8cb6c4
     </ClCompile>
     <Link>
       <SubSystem>Console</SubSystem>
@@ -339,11 +332,8 @@
       <ExternalWarningLevel>Level2</ExternalWarningLevel>
       <DebugInformationFormat>ProgramDatabase</DebugInformationFormat>
       <SupportJustMyCode>false</SupportJustMyCode>
-<<<<<<< HEAD
-=======
       <BuildStlModules>true</BuildStlModules>
       <WarningLevel>Level4</WarningLevel>
->>>>>>> da8cb6c4
     </ClCompile>
     <Link>
       <SubSystem>Console</SubSystem>
@@ -420,11 +410,8 @@
       <OpenMPSupport>true</OpenMPSupport>
       <ExternalWarningLevel>Level2</ExternalWarningLevel>
       <SupportJustMyCode>false</SupportJustMyCode>
-<<<<<<< HEAD
-=======
       <BuildStlModules>true</BuildStlModules>
       <WarningLevel>Level4</WarningLevel>
->>>>>>> da8cb6c4
     </ClCompile>
     <Link>
       <SubSystem>Console</SubSystem>
