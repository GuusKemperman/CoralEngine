﻿<?xml version="1.0" encoding="utf-8"?>
<Project DefaultTargets="Build" xmlns="http://schemas.microsoft.com/developer/msbuild/2003">
  <ItemGroup Label="ProjectConfigurations">
    <ProjectConfiguration Include="Debug|***REMOVED***">
      <Configuration>Debug</Configuration>
      <Platform>***REMOVED***</Platform>
    </ProjectConfiguration>
    <ProjectConfiguration Include="Debug|x64">
      <Configuration>Debug</Configuration>
      <Platform>x64</Platform>
    </ProjectConfiguration>
    <ProjectConfiguration Include="EngineDebug|***REMOVED***">
      <Configuration>EngineDebug</Configuration>
      <Platform>***REMOVED***</Platform>
    </ProjectConfiguration>
    <ProjectConfiguration Include="EngineDebug|x64">
      <Configuration>EngineDebug</Configuration>
      <Platform>x64</Platform>
    </ProjectConfiguration>
    <ProjectConfiguration Include="EngineRelease|***REMOVED***">
      <Configuration>EngineRelease</Configuration>
      <Platform>***REMOVED***</Platform>
    </ProjectConfiguration>
    <ProjectConfiguration Include="EngineRelease|x64">
      <Configuration>EngineRelease</Configuration>
      <Platform>x64</Platform>
    </ProjectConfiguration>
    <ProjectConfiguration Include="Release|***REMOVED***">
      <Configuration>Release</Configuration>
      <Platform>***REMOVED***</Platform>
    </ProjectConfiguration>
    <ProjectConfiguration Include="Release|x64">
      <Configuration>Release</Configuration>
      <Platform>x64</Platform>
    </ProjectConfiguration>
  </ItemGroup>
  <PropertyGroup Label="Globals">
    <VCProjectVersion>16.0</VCProjectVersion>
    <Keyword>Win32Proj</Keyword>
    <ProjectGuid>{a5d06fec-7fcb-4af8-b043-6d92d6b99695}</ProjectGuid>
    <RootNamespace>Engine</RootNamespace>
    <WindowsTargetPlatformVersion>10.0</WindowsTargetPlatformVersion>
    <***REMOVED***SdkVersion>Default</***REMOVED***SdkVersion>
  </PropertyGroup>
  <Import Project="$(VCTargetsPath)\Microsoft.Cpp.Default.props" />
  <PropertyGroup Condition="'$(Configuration)|$(Platform)'=='Debug|x64'" Label="Configuration">
    <ConfigurationType>StaticLibrary</ConfigurationType>
    <UseDebugLibraries>true</UseDebugLibraries>
    <PlatformToolset>v143</PlatformToolset>
    <CharacterSet>Unicode</CharacterSet>
  </PropertyGroup>
  <PropertyGroup Condition="'$(Configuration)|$(Platform)'=='Debug|***REMOVED***'" Label="Configuration">
    <ConfigurationType>StaticLibrary</ConfigurationType>
    <UseDebugLibraries>true</UseDebugLibraries>
    <PlatformToolset>v143</PlatformToolset>
    <CharacterSet>Unicode</CharacterSet>
  </PropertyGroup>
  <PropertyGroup Condition="'$(Configuration)|$(Platform)'=='EngineDebug|x64'" Label="Configuration">
    <ConfigurationType>StaticLibrary</ConfigurationType>
    <UseDebugLibraries>true</UseDebugLibraries>
    <PlatformToolset>v143</PlatformToolset>
    <CharacterSet>Unicode</CharacterSet>
  </PropertyGroup>
  <PropertyGroup Condition="'$(Configuration)|$(Platform)'=='EngineDebug|***REMOVED***'" Label="Configuration">
    <ConfigurationType>StaticLibrary</ConfigurationType>
    <UseDebugLibraries>true</UseDebugLibraries>
    <PlatformToolset>v143</PlatformToolset>
    <CharacterSet>Unicode</CharacterSet>
  </PropertyGroup>
  <PropertyGroup Condition="'$(Configuration)|$(Platform)'=='Release|x64'" Label="Configuration">
    <ConfigurationType>StaticLibrary</ConfigurationType>
    <UseDebugLibraries>false</UseDebugLibraries>
    <PlatformToolset>v143</PlatformToolset>
    <WholeProgramOptimization>true</WholeProgramOptimization>
    <CharacterSet>Unicode</CharacterSet>
  </PropertyGroup>
  <PropertyGroup Condition="'$(Configuration)|$(Platform)'=='Release|***REMOVED***'" Label="Configuration">
    <ConfigurationType>StaticLibrary</ConfigurationType>
    <UseDebugLibraries>false</UseDebugLibraries>
    <PlatformToolset>v143</PlatformToolset>
    <WholeProgramOptimization>true</WholeProgramOptimization>
    <CharacterSet>Unicode</CharacterSet>
  </PropertyGroup>
  <PropertyGroup Condition="'$(Configuration)|$(Platform)'=='EngineRelease|x64'" Label="Configuration">
    <ConfigurationType>StaticLibrary</ConfigurationType>
    <UseDebugLibraries>false</UseDebugLibraries>
    <PlatformToolset>v143</PlatformToolset>
    <WholeProgramOptimization>true</WholeProgramOptimization>
    <CharacterSet>Unicode</CharacterSet>
  </PropertyGroup>
  <PropertyGroup Condition="'$(Configuration)|$(Platform)'=='EngineRelease|***REMOVED***'" Label="Configuration">
    <ConfigurationType>StaticLibrary</ConfigurationType>
    <UseDebugLibraries>false</UseDebugLibraries>
    <PlatformToolset>v143</PlatformToolset>
    <WholeProgramOptimization>true</WholeProgramOptimization>
    <CharacterSet>Unicode</CharacterSet>
  </PropertyGroup>
  <Import Project="$(VCTargetsPath)\Microsoft.Cpp.props" />
  <ImportGroup Label="ExtensionSettings">
  </ImportGroup>
  <ImportGroup Label="PropertySheets" Condition="'$(Configuration)|$(Platform)'=='Debug|x64'">
    <Import Project="Properties\EngineAndGamePC.props" />
    <Import Project="Properties\EngineAndGameDebug.props" />
    <Import Project="Properties\EngineAndGame.props" />
    <Import Project="Properties\EnginePC.props" />
    <Import Project="Properties\Engine.props" />
  </ImportGroup>
  <ImportGroup Label="PropertySheets" Condition="'$(Configuration)|$(Platform)'=='EngineDebug|***REMOVED***'" />
  <ImportGroup Label="PropertySheets" Condition="'$(Configuration)|$(Platform)'=='Debug|***REMOVED***'">
    <Import Project="Properties\EngineAndGame***REMOVED***.props" />
    <Import Project="Properties\EngineAndGameDebug.props" />
    <Import Project="Properties\EngineAndGame.props" />
    <Import Project="Properties\Engine***REMOVED***.props" />
    <Import Project="Properties\Engine.props" />
  </ImportGroup>
  <ImportGroup Label="PropertySheets" Condition="'$(Configuration)|$(Platform)'=='Release|***REMOVED***'">
    <Import Project="Properties\EngineAndGame***REMOVED***.props" />
    <Import Project="Properties\EngineAndGameRelease.props" />
    <Import Project="Properties\EngineAndGame.props" />
    <Import Project="Properties\Engine***REMOVED***.props" />
    <Import Project="Properties\Engine.props" />
  </ImportGroup>
  <ImportGroup Label="PropertySheets" Condition="'$(Configuration)|$(Platform)'=='EngineRelease|x64'">
    <Import Project="Properties\EngineAndGamePC.props" />
    <Import Project="Properties\EngineAndGameRelease.props" />
    <Import Project="Properties\EngineAndGameEditor.props" />
    <Import Project="Properties\EngineAndGame.props" />
    <Import Project="Properties\EnginePC.props" />
    <Import Project="Properties\Engine.props" />
  </ImportGroup>
  <ImportGroup Label="PropertySheets" Condition="'$(Configuration)|$(Platform)'=='EngineRelease|***REMOVED***'" />
  <ImportGroup Label="PropertySheets" Condition="'$(Configuration)|$(Platform)'=='Release|x64'">
    <Import Project="Properties\EngineAndGamePC.props" />
    <Import Project="Properties\EngineAndGameRelease.props" />
    <Import Project="Properties\EngineAndGame.props" />
    <Import Project="Properties\EnginePC.props" />
    <Import Project="Properties\Engine.props" />
  </ImportGroup>
  <ImportGroup Label="PropertySheets" Condition="'$(Configuration)|$(Platform)'=='EngineDebug|x64'">
    <Import Project="Properties\EngineAndGamePC.props" />
    <Import Project="Properties\EngineAndGameDebug.props" />
    <Import Project="Properties\EngineAndGameEditor.props" />
    <Import Project="Properties\EngineAndGame.props" />
    <Import Project="Properties\EnginePC.props" />
    <Import Project="Properties\Engine.props" />
  </ImportGroup>
  <ImportGroup Label="Shared">
  </ImportGroup>
  <PropertyGroup Label="UserMacros" />
  <PropertyGroup Condition="'$(Configuration)|$(Platform)'=='Debug|x64'">
    <IntDir>$(EngineDir)Intermediate/$(Platform)/$(Configuration)/</IntDir>
    <OutDir>$(EngineOutputDir)</OutDir>
    <TargetName>$(EngineProjectName)</TargetName>
  </PropertyGroup>
  <PropertyGroup Condition="'$(Configuration)|$(Platform)'=='Debug|***REMOVED***'">
    <IntDir>$(EngineDir)Intermediate/$(Platform)/$(Configuration)/</IntDir>
    <OutDir>$(EngineOutputDir)</OutDir>
    <TargetName>$(EngineProjectName)</TargetName>
  </PropertyGroup>
  <PropertyGroup Condition="'$(Configuration)|$(Platform)'=='EngineDebug|x64'">
    <IntDir>$(EngineDir)Intermediate/$(Platform)/$(Configuration)/</IntDir>
    <OutDir>$(EngineOutputDir)</OutDir>
    <TargetName>$(EngineProjectName)</TargetName>
  </PropertyGroup>
  <PropertyGroup Condition="'$(Configuration)|$(Platform)'=='EngineDebug|***REMOVED***'">
    <IntDir>$(EngineDir)Intermediate/$(Platform)/$(Configuration)/</IntDir>
    <OutDir>$(EngineOutputDir)</OutDir>
    <TargetName>$(EngineProjectName)</TargetName>
  </PropertyGroup>
  <PropertyGroup Condition="'$(Configuration)|$(Platform)'=='Release|x64'">
    <IntDir>$(EngineDir)Intermediate/$(Platform)/$(Configuration)/</IntDir>
    <OutDir>$(EngineOutputDir)</OutDir>
    <TargetName>$(EngineProjectName)</TargetName>
  </PropertyGroup>
  <PropertyGroup Condition="'$(Configuration)|$(Platform)'=='Release|***REMOVED***'">
    <IntDir>$(EngineDir)Intermediate/$(Platform)/$(Configuration)/</IntDir>
    <OutDir>$(EngineOutputDir)</OutDir>
    <TargetName>$(EngineProjectName)</TargetName>
  </PropertyGroup>
  <PropertyGroup Condition="'$(Configuration)|$(Platform)'=='EngineRelease|x64'">
    <IntDir>$(EngineDir)Intermediate/$(Platform)/$(Configuration)/</IntDir>
    <OutDir>$(EngineOutputDir)</OutDir>
    <TargetName>$(EngineProjectName)</TargetName>
  </PropertyGroup>
  <PropertyGroup Condition="'$(Configuration)|$(Platform)'=='EngineRelease|***REMOVED***'">
    <IntDir>$(EngineDir)Intermediate/$(Platform)/$(Configuration)/</IntDir>
    <OutDir>$(EngineOutputDir)</OutDir>
    <TargetName>$(EngineProjectName)</TargetName>
  </PropertyGroup>
  <ItemDefinitionGroup Condition="'$(Configuration)|$(Platform)'=='Debug|x64'">
    <ClCompile>
      <SDLCheck>true</SDLCheck>
      <PreprocessorDefinitions>%(PreprocessorDefinitions)</PreprocessorDefinitions>
      <ConformanceMode>true</ConformanceMode>
      <AdditionalIncludeDirectories>$(ProjectDir)external\xsr\backends\opengl\external;$(ProjectDir)external\xsr\backends\opengl\external\glad\include;%(AdditionalIncludeDirectories)</AdditionalIncludeDirectories>
      <MultiProcessorCompilation>true</MultiProcessorCompilation>
      <LanguageStandard>stdcpp17</LanguageStandard>
      <LanguageStandard_C>stdc17</LanguageStandard_C>
      <PrecompiledHeader>Use</PrecompiledHeader>
      <PrecompiledHeaderFile>Precomp.h</PrecompiledHeaderFile>
      <RuntimeTypeInfo>true</RuntimeTypeInfo>
      <OpenMPSupport>true</OpenMPSupport>
      <ExternalWarningLevel>Level2</ExternalWarningLevel>
      <DebugInformationFormat>ProgramDatabase</DebugInformationFormat>
      <BuildStlModules>true</BuildStlModules>
    </ClCompile>
    <Link>
      <SubSystem>Console</SubSystem>
      <GenerateDebugInformation>true</GenerateDebugInformation>
      <AdditionalLibraryDirectories>%(AdditionalLibraryDirectories)</AdditionalLibraryDirectories>
      <AdditionalDependencies>%(AdditionalDependencies)</AdditionalDependencies>
    </Link>
    <Lib>
      <AdditionalDependencies>%(AdditionalDependencies)</AdditionalDependencies>
    </Lib>
    <Lib>
      <AdditionalLibraryDirectories>%(AdditionalLibraryDirectories)</AdditionalLibraryDirectories>
    </Lib>
  </ItemDefinitionGroup>
  <ItemDefinitionGroup Condition="'$(Configuration)|$(Platform)'=='Debug|***REMOVED***'">
    <ClCompile>
      <WarningLevel>Level4</WarningLevel>
      <SDLCheck>true</SDLCheck>
      <PreprocessorDefinitions>%(PreprocessorDefinitions)</PreprocessorDefinitions>
      <ConformanceMode>true</ConformanceMode>
      <AdditionalIncludeDirectories>%(AdditionalIncludeDirectories)</AdditionalIncludeDirectories>
      <MultiProcessorCompilation>true</MultiProcessorCompilation>
      <LanguageStandard>stdcpp17</LanguageStandard>
      <LanguageStandard_C>stdc17</LanguageStandard_C>
      <TreatWarningAsError>true</TreatWarningAsError>
      <PrecompiledHeader>Use</PrecompiledHeader>
      <PrecompiledHeaderFile>Precomp.h</PrecompiledHeaderFile>
      <RuntimeTypeInfo>true</RuntimeTypeInfo>
      <OpenMPSupport>true</OpenMPSupport>
      <ExternalWarningLevel>Level2</ExternalWarningLevel>
      <DebugInformationFormat>ProgramDatabase</DebugInformationFormat>
      <CppExceptions>true</CppExceptions>
      <CppLanguageStd>Cpp17</CppLanguageStd>
      <CLanguageStd>C17</CLanguageStd>
      <GenerateDebugInformation>true</GenerateDebugInformation>
    </ClCompile>
    <Link>
      <SubSystem>Console</SubSystem>
      <GenerateDebugInformation>true</GenerateDebugInformation>
      <AdditionalLibraryDirectories>$(AdditionalLibraryDirectories)</AdditionalLibraryDirectories>
      <AdditionalDependencies>%(AdditionalDependencies)</AdditionalDependencies>
    </Link>
    <Lib />
    <Lib>
      <AdditionalLibraryDirectories>$(ProjectDir)external\xsr\backends\opengl\external\GLFW;</AdditionalLibraryDirectories>
      <AdditionalDependencies>%(AdditionalDependencies)</AdditionalDependencies>
    </Lib>
    <ProjectReference>
      <LinkLibraryDependencies>false</LinkLibraryDependencies>
    </ProjectReference>
  </ItemDefinitionGroup>
  <ItemDefinitionGroup Condition="'$(Configuration)|$(Platform)'=='EngineDebug|x64'">
    <ClCompile>
      <SDLCheck>true</SDLCheck>
      <PreprocessorDefinitions>%(PreprocessorDefinitions)</PreprocessorDefinitions>
      <ConformanceMode>true</ConformanceMode>
      <AdditionalIncludeDirectories>%(AdditionalIncludeDirectories)</AdditionalIncludeDirectories>
      <MultiProcessorCompilation>true</MultiProcessorCompilation>
      <LanguageStandard>stdcpp17</LanguageStandard>
      <LanguageStandard_C>stdc17</LanguageStandard_C>
      <PrecompiledHeader>Use</PrecompiledHeader>
      <PrecompiledHeaderFile>Precomp.h</PrecompiledHeaderFile>
      <RuntimeTypeInfo>true</RuntimeTypeInfo>
      <OpenMPSupport>true</OpenMPSupport>
      <ExternalWarningLevel>Level2</ExternalWarningLevel>
      <DebugInformationFormat>ProgramDatabase</DebugInformationFormat>
      <BuildStlModules>true</BuildStlModules>
    </ClCompile>
    <Link>
      <SubSystem>Console</SubSystem>
      <GenerateDebugInformation>true</GenerateDebugInformation>
      <AdditionalLibraryDirectories>$(EngineDir)External\assimp\$(Platform)\Debug;%(AdditionalLibraryDirectories)</AdditionalLibraryDirectories>
      <AdditionalDependencies>assimp-vc143-mtd.lib;glfw3.lib;opengl32.lib;%(AdditionalDependencies)</AdditionalDependencies>
    </Link>
    <PostBuildEvent>
      <Command>
      </Command>
    </PostBuildEvent>
    <Lib>
      <AdditionalDependencies>assimp-vc143-mtd.lib;%(AdditionalDependencies)</AdditionalDependencies>
    </Lib>
    <Lib>
      <AdditionalLibraryDirectories>$(EngineDir)external\assimp\$(Platform)\Debug\;%(AdditionalLibraryDirectories)</AdditionalLibraryDirectories>
    </Lib>
  </ItemDefinitionGroup>
  <ItemDefinitionGroup Condition="'$(Configuration)|$(Platform)'=='EngineDebug|***REMOVED***'">
    <ClCompile>
      <WarningLevel>Level4</WarningLevel>
      <SDLCheck>true</SDLCheck>
      <PreprocessorDefinitions>%(PreprocessorDefinitions)</PreprocessorDefinitions>
      <ConformanceMode>true</ConformanceMode>
      <AdditionalIncludeDirectories>%(AdditionalIncludeDirectories)</AdditionalIncludeDirectories>
      <MultiProcessorCompilation>true</MultiProcessorCompilation>
      <LanguageStandard>stdcpp17</LanguageStandard>
      <LanguageStandard_C>stdc17</LanguageStandard_C>
      <TreatWarningAsError>true</TreatWarningAsError>
      <PrecompiledHeader>Use</PrecompiledHeader>
      <PrecompiledHeaderFile>Precomp.h</PrecompiledHeaderFile>
      <RuntimeTypeInfo>true</RuntimeTypeInfo>
      <OpenMPSupport>true</OpenMPSupport>
      <ExternalWarningLevel>Level2</ExternalWarningLevel>
      <DebugInformationFormat>ProgramDatabase</DebugInformationFormat>
      <CppExceptions>true</CppExceptions>
      <CppLanguageStd>Cpp17</CppLanguageStd>
      <CLanguageStd>C17</CLanguageStd>
      <ExtraWarnings />
    </ClCompile>
    <Link>
      <SubSystem>Console</SubSystem>
      <GenerateDebugInformation>true</GenerateDebugInformation>
      <AdditionalLibraryDirectories>$(AdditionalLibraryDirectories)</AdditionalLibraryDirectories>
      <AdditionalDependencies>%(AdditionalDependencies)</AdditionalDependencies>
    </Link>
    <PostBuildEvent>
      <Command>IF NOT EXIST "$(TargetDir)assimp-vc143-mtd.dll" COPY /Y "$(ProjectDir)external\assimp\$(Platform)\Debug\assimp-vc143-mtd.dll" "$(TargetDir)"</Command>
    </PostBuildEvent>
    <Lib>
      <AdditionalDependencies>%(AdditionalDependencies)</AdditionalDependencies>
    </Lib>
    <Lib>
      <AdditionalLibraryDirectories>$(ProjectDir)external\assimp\$(Platform)\Debug\;$(ProjectDir)external\xsr\backends\opengl\external\GLFW;</AdditionalLibraryDirectories>
    </Lib>
    <ProjectReference>
      <LinkLibraryDependencies>false</LinkLibraryDependencies>
    </ProjectReference>
  </ItemDefinitionGroup>
  <ItemDefinitionGroup Condition="'$(Configuration)|$(Platform)'=='Release|x64'">
    <ClCompile>
      <FunctionLevelLinking>true</FunctionLevelLinking>
      <IntrinsicFunctions>true</IntrinsicFunctions>
      <SDLCheck>true</SDLCheck>
      <PreprocessorDefinitions>%(PreprocessorDefinitions)</PreprocessorDefinitions>
      <ConformanceMode>true</ConformanceMode>
      <AdditionalIncludeDirectories>$(ProjectDir)external\xsr\backends\opengl\external;$(ProjectDir)external\xsr\backends\opengl\external\glad\include;%(AdditionalIncludeDirectories)</AdditionalIncludeDirectories>
      <MultiProcessorCompilation>true</MultiProcessorCompilation>
      <LanguageStandard>stdcpp17</LanguageStandard>
      <LanguageStandard_C>stdc17</LanguageStandard_C>
      <PrecompiledHeader>Use</PrecompiledHeader>
      <PrecompiledHeaderFile>Precomp.h</PrecompiledHeaderFile>
      <RuntimeTypeInfo>true</RuntimeTypeInfo>
      <OpenMPSupport>true</OpenMPSupport>
      <ExternalWarningLevel>Level2</ExternalWarningLevel>
      <DebugInformationFormat>ProgramDatabase</DebugInformationFormat>
      <SupportJustMyCode>false</SupportJustMyCode>
      <BuildStlModules>true</BuildStlModules>
    </ClCompile>
    <Link>
      <SubSystem>Console</SubSystem>
      <EnableCOMDATFolding>true</EnableCOMDATFolding>
      <OptimizeReferences>true</OptimizeReferences>
      <GenerateDebugInformation>true</GenerateDebugInformation>
      <AdditionalLibraryDirectories>%(AdditionalLibraryDirectories)</AdditionalLibraryDirectories>
      <AdditionalDependencies>%(AdditionalDependencies)</AdditionalDependencies>
    </Link>
    <Lib>
      <AdditionalDependencies>%(AdditionalDependencies)</AdditionalDependencies>
    </Lib>
    <Lib>
      <AdditionalLibraryDirectories>%(AdditionalLibraryDirectories)</AdditionalLibraryDirectories>
    </Lib>
  </ItemDefinitionGroup>
  <ItemDefinitionGroup Condition="'$(Configuration)|$(Platform)'=='Release|***REMOVED***'">
    <ClCompile>
      <WarningLevel>Level4</WarningLevel>
      <FunctionLevelLinking>true</FunctionLevelLinking>
      <IntrinsicFunctions>true</IntrinsicFunctions>
      <SDLCheck>true</SDLCheck>
      <PreprocessorDefinitions>%(PreprocessorDefinitions)</PreprocessorDefinitions>
      <ConformanceMode>true</ConformanceMode>
      <AdditionalIncludeDirectories>%(AdditionalIncludeDirectories)</AdditionalIncludeDirectories>
      <MultiProcessorCompilation>true</MultiProcessorCompilation>
      <LanguageStandard>stdcpp17</LanguageStandard>
      <LanguageStandard_C>stdc17</LanguageStandard_C>
      <TreatWarningAsError>true</TreatWarningAsError>
      <PrecompiledHeader>Use</PrecompiledHeader>
      <PrecompiledHeaderFile>Precomp.h</PrecompiledHeaderFile>
      <RuntimeTypeInfo>true</RuntimeTypeInfo>
      <OpenMPSupport>true</OpenMPSupport>
      <ExternalWarningLevel>Level2</ExternalWarningLevel>
      <DebugInformationFormat>ProgramDatabase</DebugInformationFormat>
      <SupportJustMyCode>false</SupportJustMyCode>
      <CppExceptions>true</CppExceptions>
      <CppLanguageStd>Cpp17</CppLanguageStd>
      <CLanguageStd>C17</CLanguageStd>
      <ExtraWarnings />
    </ClCompile>
    <Link>
      <SubSystem>Console</SubSystem>
      <EnableCOMDATFolding>true</EnableCOMDATFolding>
      <OptimizeReferences>true</OptimizeReferences>
      <GenerateDebugInformation>true</GenerateDebugInformation>
      <AdditionalLibraryDirectories>$(AdditionalLibraryDirectories)</AdditionalLibraryDirectories>
      <AdditionalDependencies>%(AdditionalDependencies)</AdditionalDependencies>
    </Link>
    <Lib>
      <AdditionalDependencies>%(AdditionalDependencies)</AdditionalDependencies>
    </Lib>
    <Lib>
      <AdditionalLibraryDirectories>$(ProjectDir)external\xsr\backends\opengl\external\GLFW;</AdditionalLibraryDirectories>
    </Lib>
    <ProjectReference>
      <LinkLibraryDependencies>false</LinkLibraryDependencies>
    </ProjectReference>
  </ItemDefinitionGroup>
  <ItemDefinitionGroup Condition="'$(Configuration)|$(Platform)'=='EngineRelease|x64'">
    <ClCompile>
      <FunctionLevelLinking>true</FunctionLevelLinking>
      <IntrinsicFunctions>true</IntrinsicFunctions>
      <SDLCheck>true</SDLCheck>
      <PreprocessorDefinitions>%(PreprocessorDefinitions)</PreprocessorDefinitions>
      <ConformanceMode>true</ConformanceMode>
      <AdditionalIncludeDirectories>$(ProjectDir)external\xsr\backends\opengl\external;$(ProjectDir)external\xsr\backends\opengl\external\glad\include;%(AdditionalIncludeDirectories)</AdditionalIncludeDirectories>
      <MultiProcessorCompilation>true</MultiProcessorCompilation>
      <LanguageStandard>stdcpp17</LanguageStandard>
      <LanguageStandard_C>stdc17</LanguageStandard_C>
      <PrecompiledHeader>Use</PrecompiledHeader>
      <PrecompiledHeaderFile>Precomp.h</PrecompiledHeaderFile>
      <RuntimeTypeInfo>true</RuntimeTypeInfo>
      <OpenMPSupport>true</OpenMPSupport>
      <ExternalWarningLevel>Level2</ExternalWarningLevel>
      <SupportJustMyCode>false</SupportJustMyCode>
      <BuildStlModules>true</BuildStlModules>
    </ClCompile>
    <Link>
      <SubSystem>Console</SubSystem>
      <EnableCOMDATFolding>true</EnableCOMDATFolding>
      <OptimizeReferences>true</OptimizeReferences>
      <GenerateDebugInformation>true</GenerateDebugInformation>
      <AdditionalLibraryDirectories>$(EngineDir)External\assimp\$(Platform)\Release;%(AdditionalLibraryDirectories)</AdditionalLibraryDirectories>
      <AdditionalDependencies>assimp-vc143-mt.lib;%(AdditionalDependencies)</AdditionalDependencies>
    </Link>
    <PostBuildEvent>
      <Command>
      </Command>
    </PostBuildEvent>
    <Lib>
      <AdditionalDependencies>assimp-vc143-mt.lib;%(AdditionalDependencies)</AdditionalDependencies>
    </Lib>
    <Lib>
      <AdditionalLibraryDirectories>$(EngineDir)external\assimp\$(Platform)\Release;%(AdditionalLibraryDirectories)</AdditionalLibraryDirectories>
    </Lib>
  </ItemDefinitionGroup>
  <ItemDefinitionGroup Condition="'$(Configuration)|$(Platform)'=='EngineRelease|***REMOVED***'">
    <ClCompile>
      <WarningLevel>Level4</WarningLevel>
      <FunctionLevelLinking>true</FunctionLevelLinking>
      <IntrinsicFunctions>true</IntrinsicFunctions>
      <SDLCheck>true</SDLCheck>
      <PreprocessorDefinitions>%(PreprocessorDefinitions)</PreprocessorDefinitions>
      <ConformanceMode>true</ConformanceMode>
      <AdditionalIncludeDirectories>%(AdditionalIncludeDirectories)</AdditionalIncludeDirectories>
      <MultiProcessorCompilation>true</MultiProcessorCompilation>
      <LanguageStandard>stdcpp17</LanguageStandard>
      <LanguageStandard_C>stdc17</LanguageStandard_C>
      <TreatWarningAsError>true</TreatWarningAsError>
      <PrecompiledHeader>Use</PrecompiledHeader>
      <PrecompiledHeaderFile>Precomp.h</PrecompiledHeaderFile>
      <RuntimeTypeInfo>true</RuntimeTypeInfo>
      <OpenMPSupport>true</OpenMPSupport>
      <ExternalWarningLevel>Level2</ExternalWarningLevel>
      <SupportJustMyCode>false</SupportJustMyCode>
      <CppExceptions>true</CppExceptions>
      <CppLanguageStd>Cpp17</CppLanguageStd>
      <CLanguageStd>C17</CLanguageStd>
      <ExtraWarnings />
    </ClCompile>
    <Link>
      <SubSystem>Console</SubSystem>
      <EnableCOMDATFolding>true</EnableCOMDATFolding>
      <OptimizeReferences>true</OptimizeReferences>
      <GenerateDebugInformation>true</GenerateDebugInformation>
      <AdditionalLibraryDirectories>$(AdditionalLibraryDirectories)</AdditionalLibraryDirectories>
      <AdditionalDependencies>%(AdditionalDependencies)</AdditionalDependencies>
    </Link>
    <PostBuildEvent>
      <Command>IF NOT EXIST "$(TargetDir)assimp-vc143-mt.dll" COPY /Y "$(ProjectDir)external\assimp\$(Platform)\Release\assimp-vc143-mt.dll" "$(TargetDir)"</Command>
    </PostBuildEvent>
    <Lib>
      <AdditionalDependencies>%(AdditionalDependencies)</AdditionalDependencies>
    </Lib>
    <Lib>
      <AdditionalLibraryDirectories>$(ProjectDir)external\assimp\$(Platform)\Release;$(ProjectDir)external\xsr\backends\opengl\external\GLFW;</AdditionalLibraryDirectories>
    </Lib>
    <ProjectReference>
      <LinkLibraryDependencies>false</LinkLibraryDependencies>
    </ProjectReference>
  </ItemDefinitionGroup>
  <ItemGroup>
    <ClCompile Include="Source\Components\DirectionalLightComponent.cpp" />
    <ClCompile Include="external\clipper\src\clipper.engine.cpp">
      <PrecompiledHeader>NotUsing</PrecompiledHeader>
      <WarningLevel>Level3</WarningLevel>
      <TreatWarningAsError>false</TreatWarningAsError>
    </ClCompile>
    <ClCompile Include="external\clipper\src\clipper.offset.cpp">
      <PrecompiledHeader>NotUsing</PrecompiledHeader>
      <WarningLevel>Level3</WarningLevel>
      <TreatWarningAsError>false</TreatWarningAsError>
    </ClCompile>
    <ClCompile Include="external\clipper\src\clipper.rectclip.cpp">
      <PrecompiledHeader>NotUsing</PrecompiledHeader>
      <WarningLevel>Level3</WarningLevel>
      <TreatWarningAsError>false</TreatWarningAsError>
    </ClCompile>
    <ClCompile Include="external\imgui\auto\auto.cpp">
      <PrecompiledHeader>NotUsing</PrecompiledHeader>
      <WarningLevel>Level3</WarningLevel>
      <TreatWarningAsError>false</TreatWarningAsError>
      <ExcludedFromBuild Condition="'$(Configuration)|$(Platform)'=='EngineRelease|***REMOVED***'">true</ExcludedFromBuild>
      <ExcludedFromBuild Condition="'$(Configuration)|$(Platform)'=='Debug|***REMOVED***'">true</ExcludedFromBuild>
      <ExcludedFromBuild Condition="'$(Configuration)|$(Platform)'=='EngineDebug|***REMOVED***'">true</ExcludedFromBuild>
      <ExcludedFromBuild Condition="'$(Configuration)|$(Platform)'=='Release|***REMOVED***'">true</ExcludedFromBuild>
    </ClCompile>
    <ClCompile Include="external\imgui\imgui.cpp">
      <PrecompiledHeader>NotUsing</PrecompiledHeader>
      <WarningLevel>Level3</WarningLevel>
      <TreatWarningAsError>false</TreatWarningAsError>
      <ExcludedFromBuild Condition="'$(Configuration)|$(Platform)'=='EngineRelease|***REMOVED***'">true</ExcludedFromBuild>
      <ExcludedFromBuild Condition="'$(Configuration)|$(Platform)'=='Debug|***REMOVED***'">true</ExcludedFromBuild>
      <ExcludedFromBuild Condition="'$(Configuration)|$(Platform)'=='EngineDebug|***REMOVED***'">true</ExcludedFromBuild>
      <ExcludedFromBuild Condition="'$(Configuration)|$(Platform)'=='Release|***REMOVED***'">true</ExcludedFromBuild>
    </ClCompile>
    <ClCompile Include="external\imgui\ImGuizmo.cpp">
      <PrecompiledHeader>NotUsing</PrecompiledHeader>
      <WarningLevel>Level3</WarningLevel>
      <TreatWarningAsError>false</TreatWarningAsError>
      <ExcludedFromBuild Condition="'$(Configuration)|$(Platform)'=='EngineRelease|***REMOVED***'">true</ExcludedFromBuild>
      <ExcludedFromBuild Condition="'$(Configuration)|$(Platform)'=='Debug|***REMOVED***'">true</ExcludedFromBuild>
      <ExcludedFromBuild Condition="'$(Configuration)|$(Platform)'=='EngineDebug|***REMOVED***'">true</ExcludedFromBuild>
      <ExcludedFromBuild Condition="'$(Configuration)|$(Platform)'=='Release|***REMOVED***'">true</ExcludedFromBuild>
    </ClCompile>
    <ClCompile Include="external\imgui\imgui_curves.cpp">
      <PrecompiledHeader>NotUsing</PrecompiledHeader>
      <WarningLevel>Level3</WarningLevel>
      <TreatWarningAsError>false</TreatWarningAsError>
      <ExcludedFromBuild Condition="'$(Configuration)|$(Platform)'=='EngineRelease|***REMOVED***'">true</ExcludedFromBuild>
      <ExcludedFromBuild Condition="'$(Configuration)|$(Platform)'=='Debug|***REMOVED***'">true</ExcludedFromBuild>
      <ExcludedFromBuild Condition="'$(Configuration)|$(Platform)'=='EngineDebug|***REMOVED***'">true</ExcludedFromBuild>
      <ExcludedFromBuild Condition="'$(Configuration)|$(Platform)'=='Release|***REMOVED***'">true</ExcludedFromBuild>
    </ClCompile>
    <ClCompile Include="external\imgui\imgui_demo.cpp">
      <PrecompiledHeader>NotUsing</PrecompiledHeader>
      <WarningLevel>Level3</WarningLevel>
      <TreatWarningAsError>false</TreatWarningAsError>
      <ExcludedFromBuild Condition="'$(Configuration)|$(Platform)'=='Debug|x64'">true</ExcludedFromBuild>
      <ExcludedFromBuild Condition="'$(Configuration)|$(Platform)'=='Release|x64'">true</ExcludedFromBuild>
      <ExcludedFromBuild Condition="'$(Configuration)|$(Platform)'=='EngineRelease|***REMOVED***'">true</ExcludedFromBuild>
      <ExcludedFromBuild Condition="'$(Configuration)|$(Platform)'=='Debug|***REMOVED***'">true</ExcludedFromBuild>
      <ExcludedFromBuild Condition="'$(Configuration)|$(Platform)'=='EngineDebug|***REMOVED***'">true</ExcludedFromBuild>
      <ExcludedFromBuild Condition="'$(Configuration)|$(Platform)'=='Release|***REMOVED***'">true</ExcludedFromBuild>
    </ClCompile>
    <ClCompile Include="external\imgui\imgui_draw.cpp">
      <PrecompiledHeader>NotUsing</PrecompiledHeader>
      <WarningLevel>Level3</WarningLevel>
      <TreatWarningAsError>false</TreatWarningAsError>
      <ExcludedFromBuild Condition="'$(Configuration)|$(Platform)'=='EngineRelease|***REMOVED***'">true</ExcludedFromBuild>
      <ExcludedFromBuild Condition="'$(Configuration)|$(Platform)'=='Debug|***REMOVED***'">true</ExcludedFromBuild>
      <ExcludedFromBuild Condition="'$(Configuration)|$(Platform)'=='EngineDebug|***REMOVED***'">true</ExcludedFromBuild>
      <ExcludedFromBuild Condition="'$(Configuration)|$(Platform)'=='Release|***REMOVED***'">true</ExcludedFromBuild>
    </ClCompile>
    <ClCompile Include="external\imgui\imgui_impl_glfw.cpp">
      <PrecompiledHeader>NotUsing</PrecompiledHeader>
      <WarningLevel>Level3</WarningLevel>
      <TreatWarningAsError>false</TreatWarningAsError>
      <ExcludedFromBuild Condition="'$(Configuration)|$(Platform)'=='EngineRelease|***REMOVED***'">true</ExcludedFromBuild>
      <ExcludedFromBuild Condition="'$(Configuration)|$(Platform)'=='Debug|***REMOVED***'">true</ExcludedFromBuild>
      <ExcludedFromBuild Condition="'$(Configuration)|$(Platform)'=='EngineDebug|***REMOVED***'">true</ExcludedFromBuild>
      <ExcludedFromBuild Condition="'$(Configuration)|$(Platform)'=='Release|***REMOVED***'">true</ExcludedFromBuild>
    </ClCompile>
    <ClCompile Include="external\imgui\imgui_impl_opengl3.cpp">
      <PrecompiledHeader>NotUsing</PrecompiledHeader>
      <WarningLevel>Level3</WarningLevel>
      <TreatWarningAsError>false</TreatWarningAsError>
      <ExcludedFromBuild Condition="'$(Configuration)|$(Platform)'=='EngineRelease|***REMOVED***'">true</ExcludedFromBuild>
      <ExcludedFromBuild Condition="'$(Configuration)|$(Platform)'=='Debug|***REMOVED***'">true</ExcludedFromBuild>
      <ExcludedFromBuild Condition="'$(Configuration)|$(Platform)'=='EngineDebug|***REMOVED***'">true</ExcludedFromBuild>
      <ExcludedFromBuild Condition="'$(Configuration)|$(Platform)'=='Release|***REMOVED***'">true</ExcludedFromBuild>
    </ClCompile>
    <ClCompile Include="external\imgui\imgui_impl_win32.cpp">
      <PrecompiledHeader>NotUsing</PrecompiledHeader>
      <WarningLevel>Level3</WarningLevel>
      <TreatWarningAsError>false</TreatWarningAsError>
      <ExcludedFromBuild Condition="'$(Configuration)|$(Platform)'=='EngineRelease|***REMOVED***'">true</ExcludedFromBuild>
      <ExcludedFromBuild Condition="'$(Configuration)|$(Platform)'=='Debug|***REMOVED***'">true</ExcludedFromBuild>
      <ExcludedFromBuild Condition="'$(Configuration)|$(Platform)'=='EngineDebug|***REMOVED***'">true</ExcludedFromBuild>
      <ExcludedFromBuild Condition="'$(Configuration)|$(Platform)'=='Release|***REMOVED***'">true</ExcludedFromBuild>
    </ClCompile>
    <ClCompile Include="External\imgui\imgui_stacklayout.cpp">
      <PrecompiledHeader Condition="'$(Configuration)|$(Platform)'=='EngineDebug|x64'">NotUsing</PrecompiledHeader>
      <PrecompiledHeader Condition="'$(Configuration)|$(Platform)'=='EngineDebug|***REMOVED***'">NotUsing</PrecompiledHeader>
      <PrecompiledHeader Condition="'$(Configuration)|$(Platform)'=='EngineRelease|x64'">NotUsing</PrecompiledHeader>
      <PrecompiledHeader Condition="'$(Configuration)|$(Platform)'=='EngineRelease|***REMOVED***'">NotUsing</PrecompiledHeader>
      <PrecompiledHeader Condition="'$(Configuration)|$(Platform)'=='Debug|x64'">NotUsing</PrecompiledHeader>
      <PrecompiledHeader Condition="'$(Configuration)|$(Platform)'=='Debug|***REMOVED***'">NotUsing</PrecompiledHeader>
      <PrecompiledHeader Condition="'$(Configuration)|$(Platform)'=='Release|x64'">NotUsing</PrecompiledHeader>
      <PrecompiledHeader Condition="'$(Configuration)|$(Platform)'=='Release|***REMOVED***'">NotUsing</PrecompiledHeader>
      <WarningLevel Condition="'$(Configuration)|$(Platform)'=='EngineDebug|x64'">Level3</WarningLevel>
      <WarningLevel Condition="'$(Configuration)|$(Platform)'=='EngineDebug|***REMOVED***'">Level3</WarningLevel>
      <WarningLevel Condition="'$(Configuration)|$(Platform)'=='EngineRelease|x64'">Level3</WarningLevel>
      <WarningLevel Condition="'$(Configuration)|$(Platform)'=='EngineRelease|***REMOVED***'">Level3</WarningLevel>
      <WarningLevel Condition="'$(Configuration)|$(Platform)'=='Debug|x64'">Level3</WarningLevel>
      <WarningLevel Condition="'$(Configuration)|$(Platform)'=='Debug|***REMOVED***'">Level3</WarningLevel>
      <WarningLevel Condition="'$(Configuration)|$(Platform)'=='Release|x64'">Level3</WarningLevel>
      <WarningLevel Condition="'$(Configuration)|$(Platform)'=='Release|***REMOVED***'">Level3</WarningLevel>
      <ExcludedFromBuild Condition="'$(Configuration)|$(Platform)'=='EngineRelease|***REMOVED***'">true</ExcludedFromBuild>
      <ExcludedFromBuild Condition="'$(Configuration)|$(Platform)'=='Debug|***REMOVED***'">true</ExcludedFromBuild>
      <ExcludedFromBuild Condition="'$(Configuration)|$(Platform)'=='EngineDebug|***REMOVED***'">true</ExcludedFromBuild>
      <ExcludedFromBuild Condition="'$(Configuration)|$(Platform)'=='Release|***REMOVED***'">true</ExcludedFromBuild>
    </ClCompile>
    <ClCompile Include="external\imgui\imgui_stdlib.cpp">
      <PrecompiledHeader>NotUsing</PrecompiledHeader>
      <WarningLevel>Level3</WarningLevel>
      <TreatWarningAsError>false</TreatWarningAsError>
      <ExcludedFromBuild Condition="'$(Configuration)|$(Platform)'=='EngineRelease|***REMOVED***'">true</ExcludedFromBuild>
      <ExcludedFromBuild Condition="'$(Configuration)|$(Platform)'=='Debug|***REMOVED***'">true</ExcludedFromBuild>
      <ExcludedFromBuild Condition="'$(Configuration)|$(Platform)'=='EngineDebug|***REMOVED***'">true</ExcludedFromBuild>
      <ExcludedFromBuild Condition="'$(Configuration)|$(Platform)'=='Release|***REMOVED***'">true</ExcludedFromBuild>
    </ClCompile>
    <ClCompile Include="external\imgui\imgui_tables.cpp">
      <PrecompiledHeader>NotUsing</PrecompiledHeader>
      <WarningLevel>Level3</WarningLevel>
      <TreatWarningAsError>false</TreatWarningAsError>
      <ExcludedFromBuild Condition="'$(Configuration)|$(Platform)'=='EngineRelease|***REMOVED***'">true</ExcludedFromBuild>
      <ExcludedFromBuild Condition="'$(Configuration)|$(Platform)'=='Debug|***REMOVED***'">true</ExcludedFromBuild>
      <ExcludedFromBuild Condition="'$(Configuration)|$(Platform)'=='EngineDebug|***REMOVED***'">true</ExcludedFromBuild>
      <ExcludedFromBuild Condition="'$(Configuration)|$(Platform)'=='Release|***REMOVED***'">true</ExcludedFromBuild>
    </ClCompile>
    <ClCompile Include="external\imgui\imgui_widgets.cpp">
      <PrecompiledHeader>NotUsing</PrecompiledHeader>
      <WarningLevel>Level3</WarningLevel>
      <TreatWarningAsError>false</TreatWarningAsError>
      <ExcludedFromBuild Condition="'$(Configuration)|$(Platform)'=='EngineRelease|***REMOVED***'">true</ExcludedFromBuild>
      <ExcludedFromBuild Condition="'$(Configuration)|$(Platform)'=='Debug|***REMOVED***'">true</ExcludedFromBuild>
      <ExcludedFromBuild Condition="'$(Configuration)|$(Platform)'=='EngineDebug|***REMOVED***'">true</ExcludedFromBuild>
      <ExcludedFromBuild Condition="'$(Configuration)|$(Platform)'=='Release|***REMOVED***'">true</ExcludedFromBuild>
    </ClCompile>
    <ClCompile Include="external\imgui\implot.cpp">
      <PrecompiledHeader>NotUsing</PrecompiledHeader>
      <WarningLevel>Level3</WarningLevel>
      <TreatWarningAsError>false</TreatWarningAsError>
      <ExcludedFromBuild Condition="'$(Configuration)|$(Platform)'=='EngineRelease|***REMOVED***'">true</ExcludedFromBuild>
      <ExcludedFromBuild Condition="'$(Configuration)|$(Platform)'=='Debug|***REMOVED***'">true</ExcludedFromBuild>
      <ExcludedFromBuild Condition="'$(Configuration)|$(Platform)'=='EngineDebug|***REMOVED***'">true</ExcludedFromBuild>
      <ExcludedFromBuild Condition="'$(Configuration)|$(Platform)'=='Release|***REMOVED***'">true</ExcludedFromBuild>
      <ExcludedFromBuild Condition="'$(Configuration)|$(Platform)'=='Debug|x64'">true</ExcludedFromBuild>
      <ExcludedFromBuild Condition="'$(Configuration)|$(Platform)'=='Release|x64'">true</ExcludedFromBuild>
    </ClCompile>
    <ClCompile Include="external\imgui\implot_demo.cpp">
      <PrecompiledHeader>NotUsing</PrecompiledHeader>
      <WarningLevel>Level3</WarningLevel>
      <TreatWarningAsError>false</TreatWarningAsError>
      <ExcludedFromBuild Condition="'$(Configuration)|$(Platform)'=='EngineRelease|***REMOVED***'">true</ExcludedFromBuild>
      <ExcludedFromBuild Condition="'$(Configuration)|$(Platform)'=='Debug|***REMOVED***'">true</ExcludedFromBuild>
      <ExcludedFromBuild Condition="'$(Configuration)|$(Platform)'=='EngineDebug|***REMOVED***'">true</ExcludedFromBuild>
      <ExcludedFromBuild Condition="'$(Configuration)|$(Platform)'=='Release|***REMOVED***'">true</ExcludedFromBuild>
      <ExcludedFromBuild Condition="'$(Configuration)|$(Platform)'=='Debug|x64'">true</ExcludedFromBuild>
      <ExcludedFromBuild Condition="'$(Configuration)|$(Platform)'=='Release|x64'">true</ExcludedFromBuild>
    </ClCompile>
    <ClCompile Include="external\imgui\implot_items.cpp">
      <PrecompiledHeader>NotUsing</PrecompiledHeader>
      <WarningLevel>Level3</WarningLevel>
      <TreatWarningAsError>false</TreatWarningAsError>
      <ExcludedFromBuild Condition="'$(Configuration)|$(Platform)'=='EngineRelease|***REMOVED***'">true</ExcludedFromBuild>
      <ExcludedFromBuild Condition="'$(Configuration)|$(Platform)'=='Debug|***REMOVED***'">true</ExcludedFromBuild>
      <ExcludedFromBuild Condition="'$(Configuration)|$(Platform)'=='EngineDebug|***REMOVED***'">true</ExcludedFromBuild>
      <ExcludedFromBuild Condition="'$(Configuration)|$(Platform)'=='Release|***REMOVED***'">true</ExcludedFromBuild>
      <ExcludedFromBuild Condition="'$(Configuration)|$(Platform)'=='Debug|x64'">true</ExcludedFromBuild>
      <ExcludedFromBuild Condition="'$(Configuration)|$(Platform)'=='Release|x64'">true</ExcludedFromBuild>
    </ClCompile>
    <ClCompile Include="External\imnodes\crude_json.cpp">
      <PrecompiledHeader Condition="'$(Configuration)|$(Platform)'=='EngineDebug|x64'">NotUsing</PrecompiledHeader>
      <PrecompiledHeader Condition="'$(Configuration)|$(Platform)'=='EngineDebug|***REMOVED***'">NotUsing</PrecompiledHeader>
      <PrecompiledHeader Condition="'$(Configuration)|$(Platform)'=='EngineRelease|x64'">NotUsing</PrecompiledHeader>
      <PrecompiledHeader Condition="'$(Configuration)|$(Platform)'=='EngineRelease|***REMOVED***'">NotUsing</PrecompiledHeader>
      <PrecompiledHeader Condition="'$(Configuration)|$(Platform)'=='Debug|x64'">NotUsing</PrecompiledHeader>
      <PrecompiledHeader Condition="'$(Configuration)|$(Platform)'=='Debug|***REMOVED***'">NotUsing</PrecompiledHeader>
      <PrecompiledHeader Condition="'$(Configuration)|$(Platform)'=='Release|x64'">NotUsing</PrecompiledHeader>
      <PrecompiledHeader Condition="'$(Configuration)|$(Platform)'=='Release|***REMOVED***'">NotUsing</PrecompiledHeader>
      <ExcludedFromBuild Condition="'$(Configuration)|$(Platform)'=='EngineRelease|***REMOVED***'">true</ExcludedFromBuild>
      <ExcludedFromBuild Condition="'$(Configuration)|$(Platform)'=='Debug|***REMOVED***'">true</ExcludedFromBuild>
      <ExcludedFromBuild Condition="'$(Configuration)|$(Platform)'=='EngineDebug|***REMOVED***'">true</ExcludedFromBuild>
      <ExcludedFromBuild Condition="'$(Configuration)|$(Platform)'=='Release|***REMOVED***'">true</ExcludedFromBuild>
    </ClCompile>
    <ClCompile Include="External\imnodes\examples\blueprints-example\utilities\builders.cpp">
      <PrecompiledHeader Condition="'$(Configuration)|$(Platform)'=='EngineDebug|x64'">NotUsing</PrecompiledHeader>
      <PrecompiledHeader Condition="'$(Configuration)|$(Platform)'=='EngineDebug|***REMOVED***'">NotUsing</PrecompiledHeader>
      <PrecompiledHeader Condition="'$(Configuration)|$(Platform)'=='EngineRelease|x64'">NotUsing</PrecompiledHeader>
      <PrecompiledHeader Condition="'$(Configuration)|$(Platform)'=='EngineRelease|***REMOVED***'">NotUsing</PrecompiledHeader>
      <PrecompiledHeader Condition="'$(Configuration)|$(Platform)'=='Debug|x64'">NotUsing</PrecompiledHeader>
      <PrecompiledHeader Condition="'$(Configuration)|$(Platform)'=='Debug|***REMOVED***'">NotUsing</PrecompiledHeader>
      <PrecompiledHeader Condition="'$(Configuration)|$(Platform)'=='Release|x64'">NotUsing</PrecompiledHeader>
      <PrecompiledHeader Condition="'$(Configuration)|$(Platform)'=='Release|***REMOVED***'">NotUsing</PrecompiledHeader>
      <ExcludedFromBuild Condition="'$(Configuration)|$(Platform)'=='EngineRelease|***REMOVED***'">true</ExcludedFromBuild>
      <ExcludedFromBuild Condition="'$(Configuration)|$(Platform)'=='Debug|***REMOVED***'">true</ExcludedFromBuild>
      <ExcludedFromBuild Condition="'$(Configuration)|$(Platform)'=='EngineDebug|***REMOVED***'">true</ExcludedFromBuild>
      <ExcludedFromBuild Condition="'$(Configuration)|$(Platform)'=='Release|***REMOVED***'">true</ExcludedFromBuild>
      <ExcludedFromBuild Condition="'$(Configuration)|$(Platform)'=='Debug|x64'">true</ExcludedFromBuild>
      <ExcludedFromBuild Condition="'$(Configuration)|$(Platform)'=='Release|x64'">true</ExcludedFromBuild>
    </ClCompile>
    <ClCompile Include="External\imnodes\examples\blueprints-example\utilities\drawing.cpp">
      <PrecompiledHeader Condition="'$(Configuration)|$(Platform)'=='EngineDebug|x64'">NotUsing</PrecompiledHeader>
      <PrecompiledHeader Condition="'$(Configuration)|$(Platform)'=='EngineDebug|***REMOVED***'">NotUsing</PrecompiledHeader>
      <PrecompiledHeader Condition="'$(Configuration)|$(Platform)'=='EngineRelease|x64'">NotUsing</PrecompiledHeader>
      <PrecompiledHeader Condition="'$(Configuration)|$(Platform)'=='EngineRelease|***REMOVED***'">NotUsing</PrecompiledHeader>
      <PrecompiledHeader Condition="'$(Configuration)|$(Platform)'=='Debug|x64'">NotUsing</PrecompiledHeader>
      <PrecompiledHeader Condition="'$(Configuration)|$(Platform)'=='Debug|***REMOVED***'">NotUsing</PrecompiledHeader>
      <PrecompiledHeader Condition="'$(Configuration)|$(Platform)'=='Release|x64'">NotUsing</PrecompiledHeader>
      <PrecompiledHeader Condition="'$(Configuration)|$(Platform)'=='Release|***REMOVED***'">NotUsing</PrecompiledHeader>
      <ExcludedFromBuild Condition="'$(Configuration)|$(Platform)'=='EngineRelease|***REMOVED***'">true</ExcludedFromBuild>
      <ExcludedFromBuild Condition="'$(Configuration)|$(Platform)'=='Debug|***REMOVED***'">true</ExcludedFromBuild>
      <ExcludedFromBuild Condition="'$(Configuration)|$(Platform)'=='EngineDebug|***REMOVED***'">true</ExcludedFromBuild>
      <ExcludedFromBuild Condition="'$(Configuration)|$(Platform)'=='Release|***REMOVED***'">true</ExcludedFromBuild>
      <ExcludedFromBuild Condition="'$(Configuration)|$(Platform)'=='Debug|x64'">true</ExcludedFromBuild>
      <ExcludedFromBuild Condition="'$(Configuration)|$(Platform)'=='Release|x64'">true</ExcludedFromBuild>
    </ClCompile>
    <ClCompile Include="External\imnodes\examples\blueprints-example\utilities\widgets.cpp">
      <PrecompiledHeader Condition="'$(Configuration)|$(Platform)'=='EngineDebug|x64'">NotUsing</PrecompiledHeader>
      <PrecompiledHeader Condition="'$(Configuration)|$(Platform)'=='EngineDebug|***REMOVED***'">NotUsing</PrecompiledHeader>
      <PrecompiledHeader Condition="'$(Configuration)|$(Platform)'=='EngineRelease|x64'">NotUsing</PrecompiledHeader>
      <PrecompiledHeader Condition="'$(Configuration)|$(Platform)'=='EngineRelease|***REMOVED***'">NotUsing</PrecompiledHeader>
      <PrecompiledHeader Condition="'$(Configuration)|$(Platform)'=='Debug|x64'">NotUsing</PrecompiledHeader>
      <PrecompiledHeader Condition="'$(Configuration)|$(Platform)'=='Debug|***REMOVED***'">NotUsing</PrecompiledHeader>
      <PrecompiledHeader Condition="'$(Configuration)|$(Platform)'=='Release|x64'">NotUsing</PrecompiledHeader>
      <PrecompiledHeader Condition="'$(Configuration)|$(Platform)'=='Release|***REMOVED***'">NotUsing</PrecompiledHeader>
      <ExcludedFromBuild Condition="'$(Configuration)|$(Platform)'=='EngineRelease|***REMOVED***'">true</ExcludedFromBuild>
      <ExcludedFromBuild Condition="'$(Configuration)|$(Platform)'=='Debug|***REMOVED***'">true</ExcludedFromBuild>
      <ExcludedFromBuild Condition="'$(Configuration)|$(Platform)'=='EngineDebug|***REMOVED***'">true</ExcludedFromBuild>
      <ExcludedFromBuild Condition="'$(Configuration)|$(Platform)'=='Release|***REMOVED***'">true</ExcludedFromBuild>
      <ExcludedFromBuild Condition="'$(Configuration)|$(Platform)'=='Debug|x64'">true</ExcludedFromBuild>
      <ExcludedFromBuild Condition="'$(Configuration)|$(Platform)'=='Release|x64'">true</ExcludedFromBuild>
    </ClCompile>
    <ClCompile Include="External\imnodes\imgui_canvas.cpp">
      <PrecompiledHeader Condition="'$(Configuration)|$(Platform)'=='EngineDebug|x64'">NotUsing</PrecompiledHeader>
      <PrecompiledHeader Condition="'$(Configuration)|$(Platform)'=='EngineDebug|***REMOVED***'">NotUsing</PrecompiledHeader>
      <PrecompiledHeader Condition="'$(Configuration)|$(Platform)'=='EngineRelease|x64'">NotUsing</PrecompiledHeader>
      <PrecompiledHeader Condition="'$(Configuration)|$(Platform)'=='EngineRelease|***REMOVED***'">NotUsing</PrecompiledHeader>
      <PrecompiledHeader Condition="'$(Configuration)|$(Platform)'=='Debug|x64'">NotUsing</PrecompiledHeader>
      <PrecompiledHeader Condition="'$(Configuration)|$(Platform)'=='Debug|***REMOVED***'">NotUsing</PrecompiledHeader>
      <PrecompiledHeader Condition="'$(Configuration)|$(Platform)'=='Release|x64'">NotUsing</PrecompiledHeader>
      <PrecompiledHeader Condition="'$(Configuration)|$(Platform)'=='Release|***REMOVED***'">NotUsing</PrecompiledHeader>
      <ExcludedFromBuild Condition="'$(Configuration)|$(Platform)'=='EngineRelease|***REMOVED***'">true</ExcludedFromBuild>
      <ExcludedFromBuild Condition="'$(Configuration)|$(Platform)'=='Debug|***REMOVED***'">true</ExcludedFromBuild>
      <ExcludedFromBuild Condition="'$(Configuration)|$(Platform)'=='EngineDebug|***REMOVED***'">true</ExcludedFromBuild>
      <ExcludedFromBuild Condition="'$(Configuration)|$(Platform)'=='Release|***REMOVED***'">true</ExcludedFromBuild>
    </ClCompile>
    <ClCompile Include="External\imnodes\imgui_node_editor.cpp">
      <PrecompiledHeader Condition="'$(Configuration)|$(Platform)'=='EngineDebug|x64'">NotUsing</PrecompiledHeader>
      <PrecompiledHeader Condition="'$(Configuration)|$(Platform)'=='EngineDebug|***REMOVED***'">NotUsing</PrecompiledHeader>
      <PrecompiledHeader Condition="'$(Configuration)|$(Platform)'=='EngineRelease|x64'">NotUsing</PrecompiledHeader>
      <PrecompiledHeader Condition="'$(Configuration)|$(Platform)'=='EngineRelease|***REMOVED***'">NotUsing</PrecompiledHeader>
      <PrecompiledHeader Condition="'$(Configuration)|$(Platform)'=='Debug|x64'">NotUsing</PrecompiledHeader>
      <PrecompiledHeader Condition="'$(Configuration)|$(Platform)'=='Debug|***REMOVED***'">NotUsing</PrecompiledHeader>
      <PrecompiledHeader Condition="'$(Configuration)|$(Platform)'=='Release|x64'">NotUsing</PrecompiledHeader>
      <PrecompiledHeader Condition="'$(Configuration)|$(Platform)'=='Release|***REMOVED***'">NotUsing</PrecompiledHeader>
      <WarningLevel Condition="'$(Configuration)|$(Platform)'=='EngineDebug|x64'">Level3</WarningLevel>
      <WarningLevel Condition="'$(Configuration)|$(Platform)'=='EngineDebug|***REMOVED***'">Level3</WarningLevel>
      <WarningLevel Condition="'$(Configuration)|$(Platform)'=='EngineRelease|x64'">Level3</WarningLevel>
      <WarningLevel Condition="'$(Configuration)|$(Platform)'=='EngineRelease|***REMOVED***'">Level3</WarningLevel>
      <WarningLevel Condition="'$(Configuration)|$(Platform)'=='Debug|x64'">Level3</WarningLevel>
      <WarningLevel Condition="'$(Configuration)|$(Platform)'=='Debug|***REMOVED***'">Level3</WarningLevel>
      <WarningLevel Condition="'$(Configuration)|$(Platform)'=='Release|x64'">Level3</WarningLevel>
      <WarningLevel Condition="'$(Configuration)|$(Platform)'=='Release|***REMOVED***'">Level3</WarningLevel>
      <ExcludedFromBuild Condition="'$(Configuration)|$(Platform)'=='EngineRelease|***REMOVED***'">true</ExcludedFromBuild>
      <ExcludedFromBuild Condition="'$(Configuration)|$(Platform)'=='Debug|***REMOVED***'">true</ExcludedFromBuild>
      <ExcludedFromBuild Condition="'$(Configuration)|$(Platform)'=='EngineDebug|***REMOVED***'">true</ExcludedFromBuild>
      <ExcludedFromBuild Condition="'$(Configuration)|$(Platform)'=='Release|***REMOVED***'">true</ExcludedFromBuild>
    </ClCompile>
    <ClCompile Include="External\imnodes\imgui_node_editor_api.cpp">
      <PrecompiledHeader Condition="'$(Configuration)|$(Platform)'=='EngineDebug|x64'">NotUsing</PrecompiledHeader>
      <PrecompiledHeader Condition="'$(Configuration)|$(Platform)'=='EngineDebug|***REMOVED***'">NotUsing</PrecompiledHeader>
      <PrecompiledHeader Condition="'$(Configuration)|$(Platform)'=='EngineRelease|x64'">NotUsing</PrecompiledHeader>
      <PrecompiledHeader Condition="'$(Configuration)|$(Platform)'=='EngineRelease|***REMOVED***'">NotUsing</PrecompiledHeader>
      <PrecompiledHeader Condition="'$(Configuration)|$(Platform)'=='Debug|x64'">NotUsing</PrecompiledHeader>
      <PrecompiledHeader Condition="'$(Configuration)|$(Platform)'=='Debug|***REMOVED***'">NotUsing</PrecompiledHeader>
      <PrecompiledHeader Condition="'$(Configuration)|$(Platform)'=='Release|x64'">NotUsing</PrecompiledHeader>
      <PrecompiledHeader Condition="'$(Configuration)|$(Platform)'=='Release|***REMOVED***'">NotUsing</PrecompiledHeader>
      <ExcludedFromBuild Condition="'$(Configuration)|$(Platform)'=='EngineRelease|***REMOVED***'">true</ExcludedFromBuild>
      <ExcludedFromBuild Condition="'$(Configuration)|$(Platform)'=='Debug|***REMOVED***'">true</ExcludedFromBuild>
      <ExcludedFromBuild Condition="'$(Configuration)|$(Platform)'=='EngineDebug|***REMOVED***'">true</ExcludedFromBuild>
      <ExcludedFromBuild Condition="'$(Configuration)|$(Platform)'=='Release|***REMOVED***'">true</ExcludedFromBuild>
    </ClCompile>
    <ClCompile Include="external\tinygltf\tiny_gltf.cc">
      <PrecompiledHeader>NotUsing</PrecompiledHeader>
      <WarningLevel>Level3</WarningLevel>
      <WarningLevel>TurnOffAllWarnings</WarningLevel>
    </ClCompile>
    <ClCompile Include="external\xsr\backends\common\xsr_common.cpp">
      <PrecompiledHeader>NotUsing</PrecompiledHeader>
      <WarningLevel>Level3</WarningLevel>
      <TreatWarningAsError>false</TreatWarningAsError>
    </ClCompile>
    <ClCompile Include="external\xsr\backends\opengl\external\glad\src\glad.c">
      <PrecompiledHeader>NotUsing</PrecompiledHeader>
      <WarningLevel>Level3</WarningLevel>
      <TreatWarningAsError>false</TreatWarningAsError>
      <ExcludedFromBuild Condition="'$(Configuration)|$(Platform)'=='EngineRelease|***REMOVED***'">true</ExcludedFromBuild>
      <ExcludedFromBuild Condition="'$(Configuration)|$(Platform)'=='Debug|***REMOVED***'">true</ExcludedFromBuild>
      <ExcludedFromBuild Condition="'$(Configuration)|$(Platform)'=='EngineDebug|***REMOVED***'">true</ExcludedFromBuild>
      <ExcludedFromBuild Condition="'$(Configuration)|$(Platform)'=='Release|***REMOVED***'">true</ExcludedFromBuild>
    </ClCompile>
    <ClCompile Include="external\xsr\backends\opengl\xsr_opengl.cpp">
      <PrecompiledHeader>NotUsing</PrecompiledHeader>
      <WarningLevel>Level3</WarningLevel>
      <TreatWarningAsError>false</TreatWarningAsError>
      <ExcludedFromBuild Condition="'$(Configuration)|$(Platform)'=='EngineRelease|***REMOVED***'">true</ExcludedFromBuild>
      <ExcludedFromBuild Condition="'$(Configuration)|$(Platform)'=='Debug|***REMOVED***'">true</ExcludedFromBuild>
      <ExcludedFromBuild Condition="'$(Configuration)|$(Platform)'=='EngineDebug|***REMOVED***'">true</ExcludedFromBuild>
      <ExcludedFromBuild Condition="'$(Configuration)|$(Platform)'=='Release|***REMOVED***'">true</ExcludedFromBuild>
    </ClCompile>
    <ClCompile Include="external\xsr\backends\***REMOVED***\xsr_***REMOVED***.cpp">
      <ExcludedFromBuild Condition="'$(Platform)'=='x64'">true</ExcludedFromBuild>
      <ExcludedFromBuild Condition="'$(Platform)'=='***REMOVED***'">true</ExcludedFromBuild>
      <PrecompiledHeader>NotUsing</PrecompiledHeader>
      <WarningLevel>Level3</WarningLevel>
      <TreatWarningAsError>false</TreatWarningAsError>
      <ExcludedFromBuild Condition="'$(Configuration)|$(Platform)'=='EngineRelease|***REMOVED***'">false</ExcludedFromBuild>
      <ExcludedFromBuild Condition="'$(Configuration)|$(Platform)'=='Debug|***REMOVED***'">false</ExcludedFromBuild>
      <ExcludedFromBuild Condition="'$(Configuration)|$(Platform)'=='EngineDebug|***REMOVED***'">false</ExcludedFromBuild>
      <ExcludedFromBuild Condition="'$(Configuration)|$(Platform)'=='Release|***REMOVED***'">false</ExcludedFromBuild>
      <Warnings Condition="'$(Configuration)|$(Platform)'=='EngineRelease|***REMOVED***'">WarningsOff</Warnings>
      <Warnings Condition="'$(Configuration)|$(Platform)'=='Debug|***REMOVED***'">WarningsOff</Warnings>
      <Warnings Condition="'$(Configuration)|$(Platform)'=='EngineDebug|***REMOVED***'">WarningsOff</Warnings>
      <Warnings Condition="'$(Configuration)|$(Platform)'=='Release|***REMOVED***'">WarningsOff</Warnings>
    </ClCompile>
    <ClCompile Include="Source\Components\PointLightComponent.cpp" />
    <ClCompile Include="Source\Components\Pathfinding\Edge.cpp" />
    <ClCompile Include="Source\Components\Pathfinding\Geometry2d.cpp" />
    <ClCompile Include="Source\Components\Pathfinding\Graph.cpp" />
    <ClCompile Include="Source\Components\Pathfinding\NavMeshAgentComponent.cpp" />
    <ClCompile Include="Source\Components\Pathfinding\NavMeshComponent.cpp" />
    <ClCompile Include="Source\Components\Pathfinding\NavMeshObstacleTag.cpp" />
    <ClCompile Include="Source\Components\Pathfinding\NavMeshTargetComponent.cpp" />
    <ClCompile Include="Source\Components\Pathfinding\Node.cpp" />
    <ClCompile Include="Source\Components\Physics2D\DiskColliderComponent.cpp" />
    <ClCompile Include="Source\Components\Physics2D\PhysicsBody2DComponent.cpp" />
    <ClCompile Include="Source\Components\Physics2D\PolygonColliderComponent.cpp" />
    <ClCompile Include="Source\Systems\NavigationSystem.cpp" />
    <ClCompile Include="Source\Systems\PhysicsSystem2D.cpp" />
    <ClCompile Include="Source\Components\IsDestroyedTag.cpp" />
    <ClCompile Include="Source\Components\NameComponent.cpp" />
    <ClCompile Include="Source\Components\PrefabOfOriginComponent.cpp" />
    <ClCompile Include="Source\Components\TopDownCamControllerComponent.cpp" />
    <ClCompile Include="Source\Meta\ReflectedTypes\ReflectNull.cpp" />
    <ClCompile Include="Source\Systems\UpdateTopDownCamSystem.cpp" />
    <ClCompile Include="Source\Platform\PC\Core\FileIOPC.cpp">
      <ExcludedFromBuild Condition="'$(Configuration)|$(Platform)'=='EngineRelease|***REMOVED***'">true</ExcludedFromBuild>
      <ExcludedFromBuild Condition="'$(Configuration)|$(Platform)'=='Debug|***REMOVED***'">true</ExcludedFromBuild>
      <ExcludedFromBuild Condition="'$(Configuration)|$(Platform)'=='EngineDebug|***REMOVED***'">true</ExcludedFromBuild>
      <ExcludedFromBuild Condition="'$(Configuration)|$(Platform)'=='Release|***REMOVED***'">true</ExcludedFromBuild>
    </ClCompile>
    <ClCompile Include="Source\Platform\PC\Core\InputPC.cpp">
      <ExcludedFromBuild Condition="'$(Configuration)|$(Platform)'=='EngineRelease|***REMOVED***'">true</ExcludedFromBuild>
      <ExcludedFromBuild Condition="'$(Configuration)|$(Platform)'=='Debug|***REMOVED***'">true</ExcludedFromBuild>
      <ExcludedFromBuild Condition="'$(Configuration)|$(Platform)'=='EngineDebug|***REMOVED***'">true</ExcludedFromBuild>
      <ExcludedFromBuild Condition="'$(Configuration)|$(Platform)'=='Release|***REMOVED***'">true</ExcludedFromBuild>
    </ClCompile>
    <ClCompile Include="Source\Platform\PC\Utilities\MemFunctionsPC.cpp">
      <ExcludedFromBuild Condition="'$(Configuration)|$(Platform)'=='EngineRelease|***REMOVED***'">true</ExcludedFromBuild>
      <ExcludedFromBuild Condition="'$(Configuration)|$(Platform)'=='Debug|***REMOVED***'">true</ExcludedFromBuild>
      <ExcludedFromBuild Condition="'$(Configuration)|$(Platform)'=='EngineDebug|***REMOVED***'">true</ExcludedFromBuild>
      <ExcludedFromBuild Condition="'$(Configuration)|$(Platform)'=='Release|***REMOVED***'">true</ExcludedFromBuild>
    </ClCompile>
    <ClCompile Include="Source\Platform\***REMOVED***\Core\FileIO***REMOVED***.cpp">
      <ExcludedFromBuild Condition="'$(Configuration)|$(Platform)'=='EngineRelease|x64'">true</ExcludedFromBuild>
      <ExcludedFromBuild Condition="'$(Configuration)|$(Platform)'=='Debug|x64'">true</ExcludedFromBuild>
      <ExcludedFromBuild Condition="'$(Configuration)|$(Platform)'=='EngineDebug|x64'">true</ExcludedFromBuild>
      <ExcludedFromBuild Condition="'$(Configuration)|$(Platform)'=='Release|x64'">true</ExcludedFromBuild>
    </ClCompile>
    <ClCompile Include="Source\Platform\***REMOVED***\Core\Input***REMOVED***.cpp">
      <ExcludedFromBuild Condition="'$(Configuration)|$(Platform)'=='EngineRelease|x64'">true</ExcludedFromBuild>
      <ExcludedFromBuild Condition="'$(Configuration)|$(Platform)'=='Debug|x64'">true</ExcludedFromBuild>
      <ExcludedFromBuild Condition="'$(Configuration)|$(Platform)'=='EngineDebug|x64'">true</ExcludedFromBuild>
      <ExcludedFromBuild Condition="'$(Configuration)|$(Platform)'=='Release|x64'">true</ExcludedFromBuild>
    </ClCompile>
    <ClCompile Include="Source\Platform\***REMOVED***\Utilities\MemFunctions***REMOVED***.cpp">
      <ExcludedFromBuild Condition="'$(Configuration)|$(Platform)'=='EngineRelease|x64'">true</ExcludedFromBuild>
      <ExcludedFromBuild Condition="'$(Configuration)|$(Platform)'=='Debug|x64'">true</ExcludedFromBuild>
      <ExcludedFromBuild Condition="'$(Configuration)|$(Platform)'=='EngineDebug|x64'">true</ExcludedFromBuild>
      <ExcludedFromBuild Condition="'$(Configuration)|$(Platform)'=='Release|x64'">true</ExcludedFromBuild>
    </ClCompile>
    <ClCompile Include="Source\UnitTests\ReflectionUnitTests.cpp">
      <ExcludedFromBuild Condition="'$(Configuration)|$(Platform)'=='EngineRelease|***REMOVED***'">true</ExcludedFromBuild>
      <ExcludedFromBuild Condition="'$(Configuration)|$(Platform)'=='Debug|***REMOVED***'">true</ExcludedFromBuild>
      <ExcludedFromBuild Condition="'$(Configuration)|$(Platform)'=='EngineDebug|***REMOVED***'">true</ExcludedFromBuild>
      <ExcludedFromBuild Condition="'$(Configuration)|$(Platform)'=='Release|***REMOVED***'">true</ExcludedFromBuild>
      <ExcludedFromBuild Condition="'$(Configuration)|$(Platform)'=='Debug|x64'">true</ExcludedFromBuild>
      <ExcludedFromBuild Condition="'$(Configuration)|$(Platform)'=='Release|x64'">true</ExcludedFromBuild>
    </ClCompile>
    <ClCompile Include="Source\UnitTests\LevelAndPrefabSerializationUnitTests.cpp">
      <ExcludedFromBuild Condition="'$(Configuration)|$(Platform)'=='Debug|x64'">true</ExcludedFromBuild>
      <ExcludedFromBuild Condition="'$(Configuration)|$(Platform)'=='Debug|***REMOVED***'">true</ExcludedFromBuild>
      <ExcludedFromBuild Condition="'$(Configuration)|$(Platform)'=='Release|x64'">true</ExcludedFromBuild>
      <ExcludedFromBuild Condition="'$(Configuration)|$(Platform)'=='Release|***REMOVED***'">true</ExcludedFromBuild>
      <ExcludedFromBuild Condition="'$(Configuration)|$(Platform)'=='EngineRelease|***REMOVED***'">true</ExcludedFromBuild>
      <ExcludedFromBuild Condition="'$(Configuration)|$(Platform)'=='EngineDebug|***REMOVED***'">true</ExcludedFromBuild>
    </ClCompile>
    <ClCompile Include="Source\UnitTests\MetaUnitTests.cpp">
      <ExcludedFromBuild Condition="'$(Configuration)|$(Platform)'=='Debug|x64'">true</ExcludedFromBuild>
      <ExcludedFromBuild Condition="'$(Configuration)|$(Platform)'=='Debug|***REMOVED***'">true</ExcludedFromBuild>
      <ExcludedFromBuild Condition="'$(Configuration)|$(Platform)'=='Release|x64'">true</ExcludedFromBuild>
      <ExcludedFromBuild Condition="'$(Configuration)|$(Platform)'=='Release|***REMOVED***'">true</ExcludedFromBuild>
      <ExcludedFromBuild Condition="'$(Configuration)|$(Platform)'=='EngineRelease|***REMOVED***'">true</ExcludedFromBuild>
      <ExcludedFromBuild Condition="'$(Configuration)|$(Platform)'=='EngineDebug|***REMOVED***'">true</ExcludedFromBuild>
    </ClCompile>
    <ClCompile Include="Source\UnitTests\PhysicsSystem2DUnitTests.cpp">
      <ExcludedFromBuild Condition="'$(Configuration)|$(Platform)'=='Debug|x64'">true</ExcludedFromBuild>
      <ExcludedFromBuild Condition="'$(Configuration)|$(Platform)'=='Release|x64'">true</ExcludedFromBuild>
      <ExcludedFromBuild Condition="'$(Configuration)|$(Platform)'=='EngineRelease|***REMOVED***'">true</ExcludedFromBuild>
      <ExcludedFromBuild Condition="'$(Configuration)|$(Platform)'=='Debug|***REMOVED***'">true</ExcludedFromBuild>
      <ExcludedFromBuild Condition="'$(Configuration)|$(Platform)'=='EngineDebug|***REMOVED***'">true</ExcludedFromBuild>
      <ExcludedFromBuild Condition="'$(Configuration)|$(Platform)'=='Release|***REMOVED***'">true</ExcludedFromBuild>
    </ClCompile>
    <ClCompile Include="Source\UnitTests\ScriptingUnitTests.cpp">
      <ExcludedFromBuild Condition="'$(Configuration)|$(Platform)'=='Debug|x64'">true</ExcludedFromBuild>
      <ExcludedFromBuild Condition="'$(Configuration)|$(Platform)'=='Debug|***REMOVED***'">true</ExcludedFromBuild>
      <ExcludedFromBuild Condition="'$(Configuration)|$(Platform)'=='Release|x64'">true</ExcludedFromBuild>
      <ExcludedFromBuild Condition="'$(Configuration)|$(Platform)'=='Release|***REMOVED***'">true</ExcludedFromBuild>
      <ExcludedFromBuild Condition="'$(Configuration)|$(Platform)'=='EngineRelease|***REMOVED***'">true</ExcludedFromBuild>
      <ExcludedFromBuild Condition="'$(Configuration)|$(Platform)'=='EngineDebug|***REMOVED***'">true</ExcludedFromBuild>
    </ClCompile>
    <ClCompile Include="Source\UnitTests\SerializationUnitTests.cpp">
      <ExcludedFromBuild Condition="'$(Configuration)|$(Platform)'=='Debug|x64'">true</ExcludedFromBuild>
      <ExcludedFromBuild Condition="'$(Configuration)|$(Platform)'=='Debug|***REMOVED***'">true</ExcludedFromBuild>
      <ExcludedFromBuild Condition="'$(Configuration)|$(Platform)'=='Release|x64'">true</ExcludedFromBuild>
      <ExcludedFromBuild Condition="'$(Configuration)|$(Platform)'=='Release|***REMOVED***'">true</ExcludedFromBuild>
      <ExcludedFromBuild Condition="'$(Configuration)|$(Platform)'=='EngineRelease|***REMOVED***'">true</ExcludedFromBuild>
      <ExcludedFromBuild Condition="'$(Configuration)|$(Platform)'=='EngineDebug|***REMOVED***'">true</ExcludedFromBuild>
    </ClCompile>
    <ClCompile Include="Source\UnitTests\StringFunctionsUnitTests.cpp">
      <ExcludedFromBuild Condition="'$(Configuration)|$(Platform)'=='Debug|x64'">true</ExcludedFromBuild>
      <ExcludedFromBuild Condition="'$(Configuration)|$(Platform)'=='Debug|***REMOVED***'">true</ExcludedFromBuild>
      <ExcludedFromBuild Condition="'$(Configuration)|$(Platform)'=='Release|x64'">true</ExcludedFromBuild>
      <ExcludedFromBuild Condition="'$(Configuration)|$(Platform)'=='Release|***REMOVED***'">true</ExcludedFromBuild>
      <ExcludedFromBuild Condition="'$(Configuration)|$(Platform)'=='EngineRelease|***REMOVED***'">true</ExcludedFromBuild>
      <ExcludedFromBuild Condition="'$(Configuration)|$(Platform)'=='EngineDebug|***REMOVED***'">true</ExcludedFromBuild>
    </ClCompile>
    <ClCompile Include="Source\Core\UnitTests.cpp">
      <ExcludedFromBuild Condition="'$(Configuration)|$(Platform)'=='Debug|x64'">true</ExcludedFromBuild>
      <ExcludedFromBuild Condition="'$(Configuration)|$(Platform)'=='Debug|***REMOVED***'">true</ExcludedFromBuild>
      <ExcludedFromBuild Condition="'$(Configuration)|$(Platform)'=='Release|x64'">true</ExcludedFromBuild>
      <ExcludedFromBuild Condition="'$(Configuration)|$(Platform)'=='Release|***REMOVED***'">true</ExcludedFromBuild>
      <ExcludedFromBuild Condition="'$(Configuration)|$(Platform)'=='EngineRelease|***REMOVED***'">true</ExcludedFromBuild>
      <ExcludedFromBuild Condition="'$(Configuration)|$(Platform)'=='EngineDebug|***REMOVED***'">true</ExcludedFromBuild>
    </ClCompile>
    <ClCompile Include="Source\Components\Component.cpp" />
    <ClCompile Include="Source\EditorSystems\AssetEditorSystems\ScriptEditorSystem\ScriptClassPanel.cpp">
      <ExcludedFromBuild Condition="'$(Configuration)|$(Platform)'=='Debug|x64'">true</ExcludedFromBuild>
      <ExcludedFromBuild Condition="'$(Configuration)|$(Platform)'=='Debug|***REMOVED***'">true</ExcludedFromBuild>
      <ExcludedFromBuild Condition="'$(Configuration)|$(Platform)'=='Release|x64'">true</ExcludedFromBuild>
      <ExcludedFromBuild Condition="'$(Configuration)|$(Platform)'=='Release|***REMOVED***'">true</ExcludedFromBuild>
    </ClCompile>
    <ClCompile Include="Source\EditorSystems\AssetEditorSystems\ScriptEditorSystem\ScriptCanvasPanel.cpp">
      <ExcludedFromBuild Condition="'$(Configuration)|$(Platform)'=='Debug|x64'">true</ExcludedFromBuild>
      <ExcludedFromBuild Condition="'$(Configuration)|$(Platform)'=='Debug|***REMOVED***'">true</ExcludedFromBuild>
      <ExcludedFromBuild Condition="'$(Configuration)|$(Platform)'=='Release|x64'">true</ExcludedFromBuild>
      <ExcludedFromBuild Condition="'$(Configuration)|$(Platform)'=='Release|***REMOVED***'">true</ExcludedFromBuild>
    </ClCompile>
    <ClCompile Include="Source\EditorSystems\AssetEditorSystems\ScriptEditorSystem\ScriptDetailsPanel.cpp">
      <ExcludedFromBuild Condition="'$(Configuration)|$(Platform)'=='Debug|x64'">true</ExcludedFromBuild>
      <ExcludedFromBuild Condition="'$(Configuration)|$(Platform)'=='Debug|***REMOVED***'">true</ExcludedFromBuild>
      <ExcludedFromBuild Condition="'$(Configuration)|$(Platform)'=='Release|x64'">true</ExcludedFromBuild>
      <ExcludedFromBuild Condition="'$(Configuration)|$(Platform)'=='Release|***REMOVED***'">true</ExcludedFromBuild>
    </ClCompile>
    <ClCompile Include="Source\Meta\MetaFuncId.cpp" />
    <ClCompile Include="Source\Utilities\Random.cpp" />
    <ClCompile Include="Source\Systems\System.cpp" />
    <ClCompile Include="Source\Assets\Importers\Importer.cpp">
      <ExcludedFromBuild Condition="'$(Configuration)|$(Platform)'=='Debug|x64'">true</ExcludedFromBuild>
      <ExcludedFromBuild Condition="'$(Configuration)|$(Platform)'=='Release|x64'">true</ExcludedFromBuild>
      <ExcludedFromBuild Condition="'$(Configuration)|$(Platform)'=='EngineRelease|***REMOVED***'">true</ExcludedFromBuild>
      <ExcludedFromBuild Condition="'$(Configuration)|$(Platform)'=='Debug|***REMOVED***'">true</ExcludedFromBuild>
      <ExcludedFromBuild Condition="'$(Configuration)|$(Platform)'=='EngineDebug|***REMOVED***'">true</ExcludedFromBuild>
      <ExcludedFromBuild Condition="'$(Configuration)|$(Platform)'=='Release|***REMOVED***'">true</ExcludedFromBuild>
    </ClCompile>
    <ClCompile Include="Source\BasicDataTypes\Colors\LinearColor.cpp" />
    <ClCompile Include="Source\Components\Particles\ParticleColorComponent.cpp" />
    <ClCompile Include="Source\Components\Particles\ParticleColorOverTimeComponent.cpp" />
    <ClCompile Include="Source\Components\Particles\ParticleMeshRendererComponent.cpp" />
    <ClCompile Include="Source\Components\Particles\ParticlePhysicsComponent.cpp" />
    <ClCompile Include="Source\Components\Particles\ParticleScaleOverTimeComponent.cpp" />
    <ClCompile Include="Source\Components\Particles\ParticleSpawnPrefabOnDeathComponent.cpp" />
    <ClCompile Include="Source\Components\StaticMeshComponent.cpp" />
    <ClCompile Include="Source\Meta\MetaField.cpp" />
    <ClCompile Include="Source\Meta\ReflectedTypes\ENTT\ReflectEntity.cpp" />
    <ClCompile Include="Source\Meta\ReflectedTypes\GLM\ReflectMat4.cpp" />
    <ClCompile Include="Source\Meta\ReflectedTypes\GLM\ReflectQuat.cpp" />
    <ClCompile Include="Source\Meta\ReflectedTypes\GLM\ReflectVec2.cpp" />
    <ClCompile Include="Source\Meta\ReflectedTypes\GLM\ReflectVec3.cpp" />
    <ClCompile Include="Source\Meta\ReflectedTypes\GLM\ReflectVec4.cpp" />
    <ClCompile Include="Source\Meta\ReflectedTypes\PrimitiveTypes\ReflectBool.cpp" />
    <ClCompile Include="Source\Meta\ReflectedTypes\PrimitiveTypes\ReflectFloat32.cpp" />
    <ClCompile Include="Source\Meta\ReflectedTypes\PrimitiveTypes\ReflectInt32.cpp" />
    <ClCompile Include="Source\Meta\ReflectedTypes\PrimitiveTypes\ReflectUint32.cpp" />
    <ClCompile Include="Source\Meta\ReflectedTypes\STD\ReflectString.cpp" />
    <ClCompile Include="Source\Utilities\Imgui\ImguiHelpers.cpp">
      <ExcludedFromBuild Condition="'$(Configuration)|$(Platform)'=='Debug|x64'">true</ExcludedFromBuild>
      <ExcludedFromBuild Condition="'$(Configuration)|$(Platform)'=='Debug|***REMOVED***'">true</ExcludedFromBuild>
      <ExcludedFromBuild Condition="'$(Configuration)|$(Platform)'=='Release|x64'">true</ExcludedFromBuild>
      <ExcludedFromBuild Condition="'$(Configuration)|$(Platform)'=='Release|***REMOVED***'">true</ExcludedFromBuild>
    </ClCompile>
    <ClCompile Include="Source\EditorSystems\UnitTestEditorSystem.cpp">
      <ExcludedFromBuild Condition="'$(Configuration)|$(Platform)'=='Debug|x64'">true</ExcludedFromBuild>
      <ExcludedFromBuild Condition="'$(Configuration)|$(Platform)'=='Debug|***REMOVED***'">true</ExcludedFromBuild>
      <ExcludedFromBuild Condition="'$(Configuration)|$(Platform)'=='Release|x64'">true</ExcludedFromBuild>
      <ExcludedFromBuild Condition="'$(Configuration)|$(Platform)'=='Release|***REMOVED***'">true</ExcludedFromBuild>
    </ClCompile>
    <ClCompile Include="Source\EditorSystems\LogWindowEditorSystem.cpp">
      <ExcludedFromBuild Condition="'$(Configuration)|$(Platform)'=='Debug|x64'">true</ExcludedFromBuild>
      <ExcludedFromBuild Condition="'$(Configuration)|$(Platform)'=='Debug|***REMOVED***'">true</ExcludedFromBuild>
      <ExcludedFromBuild Condition="'$(Configuration)|$(Platform)'=='Release|x64'">true</ExcludedFromBuild>
      <ExcludedFromBuild Condition="'$(Configuration)|$(Platform)'=='Release|***REMOVED***'">true</ExcludedFromBuild>
    </ClCompile>
    <ClCompile Include="Source\EditorSystems\AssetEditorSystems\MaterialEditorSystem.cpp">
      <ExcludedFromBuild Condition="'$(Configuration)|$(Platform)'=='Debug|x64'">true</ExcludedFromBuild>
      <ExcludedFromBuild Condition="'$(Configuration)|$(Platform)'=='Debug|***REMOVED***'">true</ExcludedFromBuild>
      <ExcludedFromBuild Condition="'$(Configuration)|$(Platform)'=='Release|x64'">true</ExcludedFromBuild>
      <ExcludedFromBuild Condition="'$(Configuration)|$(Platform)'=='Release|***REMOVED***'">true</ExcludedFromBuild>
    </ClCompile>
    <ClCompile Include="Source\EditorSystems\AssetEditorSystems\ScriptEditorSystem\ScriptEditorSystem.cpp">
      <ExcludedFromBuild Condition="'$(Configuration)|$(Platform)'=='Debug|x64'">true</ExcludedFromBuild>
      <ExcludedFromBuild Condition="'$(Configuration)|$(Platform)'=='Debug|***REMOVED***'">true</ExcludedFromBuild>
      <ExcludedFromBuild Condition="'$(Configuration)|$(Platform)'=='Release|x64'">true</ExcludedFromBuild>
      <ExcludedFromBuild Condition="'$(Configuration)|$(Platform)'=='Release|***REMOVED***'">true</ExcludedFromBuild>
    </ClCompile>
    <ClCompile Include="Source\EditorSystems\ContentBrowserEditorSystem.cpp">
      <ExcludedFromBuild Condition="'$(Configuration)|$(Platform)'=='Debug|x64'">true</ExcludedFromBuild>
      <ExcludedFromBuild Condition="'$(Configuration)|$(Platform)'=='Debug|***REMOVED***'">true</ExcludedFromBuild>
      <ExcludedFromBuild Condition="'$(Configuration)|$(Platform)'=='Release|x64'">true</ExcludedFromBuild>
      <ExcludedFromBuild Condition="'$(Configuration)|$(Platform)'=='Release|***REMOVED***'">true</ExcludedFromBuild>
    </ClCompile>
    <ClCompile Include="Source\EditorSystems\AssetEditorSystems\PrefabEditorSystem.cpp">
      <ExcludedFromBuild Condition="'$(Configuration)|$(Platform)'=='Debug|x64'">true</ExcludedFromBuild>
      <ExcludedFromBuild Condition="'$(Configuration)|$(Platform)'=='Debug|***REMOVED***'">true</ExcludedFromBuild>
      <ExcludedFromBuild Condition="'$(Configuration)|$(Platform)'=='Release|x64'">true</ExcludedFromBuild>
      <ExcludedFromBuild Condition="'$(Configuration)|$(Platform)'=='Release|***REMOVED***'">true</ExcludedFromBuild>
    </ClCompile>
    <ClCompile Include="Source\EditorSystems\AssetEditorSystems\LevelEditorSystem.cpp">
      <ExcludedFromBuild Condition="'$(Configuration)|$(Platform)'=='Debug|x64'">true</ExcludedFromBuild>
      <ExcludedFromBuild Condition="'$(Configuration)|$(Platform)'=='Debug|***REMOVED***'">true</ExcludedFromBuild>
      <ExcludedFromBuild Condition="'$(Configuration)|$(Platform)'=='Release|x64'">true</ExcludedFromBuild>
      <ExcludedFromBuild Condition="'$(Configuration)|$(Platform)'=='Release|***REMOVED***'">true</ExcludedFromBuild>
    </ClCompile>
    <ClCompile Include="Source\EditorSystems\EditorSystem.cpp">
      <ExcludedFromBuild Condition="'$(Configuration)|$(Platform)'=='Debug|x64'">true</ExcludedFromBuild>
      <ExcludedFromBuild Condition="'$(Configuration)|$(Platform)'=='Debug|***REMOVED***'">true</ExcludedFromBuild>
      <ExcludedFromBuild Condition="'$(Configuration)|$(Platform)'=='Release|x64'">true</ExcludedFromBuild>
      <ExcludedFromBuild Condition="'$(Configuration)|$(Platform)'=='Release|***REMOVED***'">true</ExcludedFromBuild>
    </ClCompile>
    <ClCompile Include="Source\Scripting\ScriptErrors.cpp" />
    <ClCompile Include="Source\Systems\ScriptSystem.cpp" />
    <ClCompile Include="Source\Scripting\ScriptField.cpp" />
    <ClCompile Include="Source\Scripting\Nodes\CommentScriptNode.cpp" />
    <ClCompile Include="Source\Scripting\Nodes\EntryAndReturnScriptNode.cpp" />
    <ClCompile Include="Source\Scripting\Nodes\FunctionLikeScriptNode.cpp" />
    <ClCompile Include="Source\Core\VirtualMachine.cpp" />
    <ClCompile Include="Source\Scripting\Nodes\MetaFuncScriptNode.cpp" />
    <ClCompile Include="Source\Scripting\Nodes\MetaMemberScriptNode.cpp" />
    <ClCompile Include="Source\Scripting\ScriptPin.cpp" />
    <ClCompile Include="Source\Scripting\ScriptFunc.cpp" />
    <ClCompile Include="Source\Scripting\ScriptLink.cpp" />
    <ClCompile Include="Source\Scripting\ScriptNode.cpp" />
    <ClCompile Include="Source\Scripting\ScriptTools.cpp" />
    <ClCompile Include="Source\Assets\Script.cpp" />
    <ClCompile Include="source\Meta\MetaTools.cpp" />
    <ClCompile Include="Source\Utilities\Imgui\ImguiInspect.cpp">
      <ExcludedFromBuild Condition="'$(Configuration)|$(Platform)'=='Debug|x64'">true</ExcludedFromBuild>
      <ExcludedFromBuild Condition="'$(Configuration)|$(Platform)'=='Debug|***REMOVED***'">true</ExcludedFromBuild>
      <ExcludedFromBuild Condition="'$(Configuration)|$(Platform)'=='Release|x64'">true</ExcludedFromBuild>
      <ExcludedFromBuild Condition="'$(Configuration)|$(Platform)'=='Release|***REMOVED***'">true</ExcludedFromBuild>
    </ClCompile>
    <ClCompile Include="Source\Utilities\ClassVersion.cpp" />
    <ClCompile Include="source\Meta\MetaManager.cpp" />
    <ClCompile Include="source\Meta\MetaFunc.cpp" />
    <ClCompile Include="source\Meta\MetaAny.cpp" />
    <ClCompile Include="source\GSON\GSONReadable.cpp" />
    <ClCompile Include="source\GSON\GSONBinary.cpp" />
    <ClCompile Include="source\Assets\Importers\PrefabImporter.cpp">
      <ExcludedFromBuild Condition="'$(Configuration)|$(Platform)'=='Debug|x64'">true</ExcludedFromBuild>
      <ExcludedFromBuild Condition="'$(Configuration)|$(Platform)'=='Debug|***REMOVED***'">true</ExcludedFromBuild>
      <ExcludedFromBuild Condition="'$(Configuration)|$(Platform)'=='Release|x64'">true</ExcludedFromBuild>
      <ExcludedFromBuild Condition="'$(Configuration)|$(Platform)'=='Release|***REMOVED***'">true</ExcludedFromBuild>
      <ExcludedFromBuild Condition="'$(Configuration)|$(Platform)'=='EngineRelease|***REMOVED***'">true</ExcludedFromBuild>
      <ExcludedFromBuild Condition="'$(Configuration)|$(Platform)'=='EngineDebug|***REMOVED***'">true</ExcludedFromBuild>
    </ClCompile>
    <ClCompile Include="source\Assets\Importers\StaticMeshImporter.cpp">
      <ExcludedFromBuild Condition="'$(Configuration)|$(Platform)'=='Debug|x64'">true</ExcludedFromBuild>
      <ExcludedFromBuild Condition="'$(Configuration)|$(Platform)'=='Debug|***REMOVED***'">true</ExcludedFromBuild>
      <ExcludedFromBuild Condition="'$(Configuration)|$(Platform)'=='Release|x64'">true</ExcludedFromBuild>
      <ExcludedFromBuild Condition="'$(Configuration)|$(Platform)'=='Release|***REMOVED***'">true</ExcludedFromBuild>
      <ExcludedFromBuild Condition="'$(Configuration)|$(Platform)'=='EngineRelease|***REMOVED***'">true</ExcludedFromBuild>
      <ExcludedFromBuild Condition="'$(Configuration)|$(Platform)'=='EngineDebug|***REMOVED***'">true</ExcludedFromBuild>
    </ClCompile>
    <ClCompile Include="source\Assets\Importers\MaterialImporter.cpp">
      <ExcludedFromBuild Condition="'$(Configuration)|$(Platform)'=='Debug|x64'">true</ExcludedFromBuild>
      <ExcludedFromBuild Condition="'$(Configuration)|$(Platform)'=='Debug|***REMOVED***'">true</ExcludedFromBuild>
      <ExcludedFromBuild Condition="'$(Configuration)|$(Platform)'=='Release|x64'">true</ExcludedFromBuild>
      <ExcludedFromBuild Condition="'$(Configuration)|$(Platform)'=='Release|***REMOVED***'">true</ExcludedFromBuild>
      <ExcludedFromBuild Condition="'$(Configuration)|$(Platform)'=='EngineRelease|***REMOVED***'">true</ExcludedFromBuild>
      <ExcludedFromBuild Condition="'$(Configuration)|$(Platform)'=='EngineDebug|***REMOVED***'">true</ExcludedFromBuild>
    </ClCompile>
    <ClCompile Include="source\Assets\Importers\TextureImporter.cpp">
      <ExcludedFromBuild Condition="'$(Configuration)|$(Platform)'=='Debug|x64'">true</ExcludedFromBuild>
      <ExcludedFromBuild Condition="'$(Configuration)|$(Platform)'=='Debug|***REMOVED***'">true</ExcludedFromBuild>
      <ExcludedFromBuild Condition="'$(Configuration)|$(Platform)'=='Release|x64'">true</ExcludedFromBuild>
      <ExcludedFromBuild Condition="'$(Configuration)|$(Platform)'=='Release|***REMOVED***'">true</ExcludedFromBuild>
      <ExcludedFromBuild Condition="'$(Configuration)|$(Platform)'=='EngineRelease|***REMOVED***'">true</ExcludedFromBuild>
      <ExcludedFromBuild Condition="'$(Configuration)|$(Platform)'=='EngineDebug|***REMOVED***'">true</ExcludedFromBuild>
    </ClCompile>
    <ClCompile Include="Source\Assets\Core\AssetSaveInfo.cpp" />
    <ClCompile Include="Source\Assets\Core\AssetLoadInfo.cpp" />
    <ClCompile Include="Source\Assets\Core\AssetFileMetaData.cpp" />
    <ClCompile Include="source\Meta\MetaType.cpp" />
    <ClCompile Include="source\Assets\Material.cpp" />
    <ClCompile Include="source\Assets\Importers\GLTFImporter.cpp">
      <ExcludedFromBuild Condition="'$(Configuration)|$(Platform)'=='Debug|x64'">true</ExcludedFromBuild>
      <ExcludedFromBuild Condition="'$(Configuration)|$(Platform)'=='Debug|***REMOVED***'">true</ExcludedFromBuild>
      <ExcludedFromBuild Condition="'$(Configuration)|$(Platform)'=='Release|x64'">true</ExcludedFromBuild>
      <ExcludedFromBuild Condition="'$(Configuration)|$(Platform)'=='Release|***REMOVED***'">true</ExcludedFromBuild>
      <ExcludedFromBuild Condition="'$(Configuration)|$(Platform)'=='EngineRelease|***REMOVED***'">true</ExcludedFromBuild>
      <ExcludedFromBuild Condition="'$(Configuration)|$(Platform)'=='EngineDebug|***REMOVED***'">true</ExcludedFromBuild>
    </ClCompile>
    <ClCompile Include="source\Systems\Particles\ParticleDebugVisualizationSystem.cpp" />
    <ClCompile Include="Source\Utilities\Benchmark.cpp" />
    <ClCompile Include="source\Systems\Particles\ParticleSpawnPrefabOnDeathSystem.cpp" />
    <ClCompile Include="source\BasicDataTypes\Colors\ColorGradient.cpp" />
    <ClCompile Include="source\Systems\RenderToCamerasSystem.cpp" />
    <ClCompile Include="source\Systems\StaticMeshRenderingSystem.cpp" />
    <ClCompile Include="source\Systems\UpdateCameraMatricesSystem.cpp" />
    <ClCompile Include="Source\Assets\Asset.cpp" />
    <ClCompile Include="Source\Assets\Level.cpp" />
    <ClCompile Include="Source\Assets\StaticMesh.cpp" />
    <ClCompile Include="source\Assets\Prefabs\Prefab.cpp" />
    <ClCompile Include="source\Assets\Prefabs\PrefabEntityFactory.cpp" />
    <ClCompile Include="Source\Assets\Texture.cpp" />
    <ClCompile Include="source\BasicDataTypes\Bezier.cpp" />
    <ClCompile Include="Source\Utilities\FrameBuffer.cpp">
      <ExcludedFromBuild Condition="'$(Configuration)|$(Platform)'=='Debug|x64'">true</ExcludedFromBuild>
      <ExcludedFromBuild Condition="'$(Configuration)|$(Platform)'=='Release|x64'">true</ExcludedFromBuild>
      <ExcludedFromBuild Condition="'$(Configuration)|$(Platform)'=='EngineRelease|***REMOVED***'">true</ExcludedFromBuild>
      <ExcludedFromBuild Condition="'$(Configuration)|$(Platform)'=='Debug|***REMOVED***'">true</ExcludedFromBuild>
      <ExcludedFromBuild Condition="'$(Configuration)|$(Platform)'=='EngineDebug|***REMOVED***'">true</ExcludedFromBuild>
      <ExcludedFromBuild Condition="'$(Configuration)|$(Platform)'=='Release|***REMOVED***'">true</ExcludedFromBuild>
    </ClCompile>
    <ClCompile Include="source\Core\Engine.cpp" />
    <ClCompile Include="source\Core\Fileio.cpp">
      <PrecompiledHeader>NotUsing</PrecompiledHeader>
      <PrecompiledHeader Condition="'$(Configuration)|$(Platform)'=='EngineDebug|x64'">Use</PrecompiledHeader>
      <PrecompiledHeader Condition="'$(Configuration)|$(Platform)'=='EngineDebug|***REMOVED***'">Use</PrecompiledHeader>
      <PrecompiledHeader Condition="'$(Configuration)|$(Platform)'=='EngineRelease|x64'">Use</PrecompiledHeader>
      <PrecompiledHeader Condition="'$(Configuration)|$(Platform)'=='EngineRelease|***REMOVED***'">Use</PrecompiledHeader>
      <PrecompiledHeader Condition="'$(Configuration)|$(Platform)'=='Debug|x64'">Use</PrecompiledHeader>
      <PrecompiledHeader Condition="'$(Configuration)|$(Platform)'=='Debug|***REMOVED***'">Use</PrecompiledHeader>
      <PrecompiledHeader Condition="'$(Configuration)|$(Platform)'=='Release|x64'">Use</PrecompiledHeader>
      <PrecompiledHeader Condition="'$(Configuration)|$(Platform)'=='Release|***REMOVED***'">Use</PrecompiledHeader>
    </ClCompile>
    <ClCompile Include="source\core\Logger.cpp" />
    <ClCompile Include="source\core\Precomp.cpp">
      <PrecompiledHeader>Create</PrecompiledHeader>
    </ClCompile>
    <ClCompile Include="source\core\AssetManager.cpp" />
    <ClCompile Include="source\core\Editor.cpp">
      <ExcludedFromBuild Condition="'$(Configuration)|$(Platform)'=='Debug|x64'">true</ExcludedFromBuild>
      <ExcludedFromBuild Condition="'$(Configuration)|$(Platform)'=='Debug|***REMOVED***'">true</ExcludedFromBuild>
      <ExcludedFromBuild Condition="'$(Configuration)|$(Platform)'=='Release|x64'">true</ExcludedFromBuild>
      <ExcludedFromBuild Condition="'$(Configuration)|$(Platform)'=='Release|***REMOVED***'">true</ExcludedFromBuild>
      <ExcludedFromBuild Condition="'$(Configuration)|$(Platform)'=='EngineDebug|x64'">
      </ExcludedFromBuild>
      <ExcludedFromBuild Condition="'$(Configuration)|$(Platform)'=='EngineDebug|***REMOVED***'">
      </ExcludedFromBuild>
      <ExcludedFromBuild Condition="'$(Configuration)|$(Platform)'=='EngineRelease|x64'">
      </ExcludedFromBuild>
      <ExcludedFromBuild Condition="'$(Configuration)|$(Platform)'=='EngineRelease|***REMOVED***'">
      </ExcludedFromBuild>
    </ClCompile>
    <ClCompile Include="source\core\Input.cpp" />
    <ClCompile Include="Source\Core\Renderer.cpp" />
    <ClCompile Include="Source\Utilities\FileFunctions.cpp" />
    <ClCompile Include="Source\Utilities\Imgui\ImguiDragDrop.cpp">
      <ExcludedFromBuild Condition="'$(Configuration)|$(Platform)'=='Debug|x64'">true</ExcludedFromBuild>
      <ExcludedFromBuild Condition="'$(Configuration)|$(Platform)'=='Debug|***REMOVED***'">true</ExcludedFromBuild>
      <ExcludedFromBuild Condition="'$(Configuration)|$(Platform)'=='Release|x64'">true</ExcludedFromBuild>
      <ExcludedFromBuild Condition="'$(Configuration)|$(Platform)'=='Release|***REMOVED***'">true</ExcludedFromBuild>
    </ClCompile>
    <ClCompile Include="Source\Utilities\Math.cpp" />
    <ClCompile Include="source\Components\CameraComponent.cpp" />
    <ClCompile Include="Source\Assets\Prefabs\ComponentFactory.cpp" />
    <ClCompile Include="source\Components\FlyCamControllerComponent.cpp" />
    <ClCompile Include="source\Components\Particles\ParticleEmitterComponent.cpp" />
    <ClCompile Include="source\Components\TransformComponent.cpp" />
    <ClCompile Include="source\platform\***REMOVED***\rendering\image_***REMOVED***.cpp">
      <ExcludedFromBuild Condition="'$(Platform)'=='x64'">true</ExcludedFromBuild>
      <ExcludedFromBuild Condition="'$(Platform)'=='***REMOVED***'">true</ExcludedFromBuild>
      <PrecompiledHeader>NotUsing</PrecompiledHeader>
    </ClCompile>
    <ClCompile Include="source\platform\***REMOVED***\rendering\mesh_***REMOVED***.cpp">
      <ExcludedFromBuild Condition="'$(Platform)'=='x64'">true</ExcludedFromBuild>
      <ExcludedFromBuild Condition="'$(Platform)'=='***REMOVED***'">true</ExcludedFromBuild>
      <PrecompiledHeader>NotUsing</PrecompiledHeader>
    </ClCompile>
    <ClCompile Include="source\platform\***REMOVED***\rendering\render_***REMOVED***.cpp">
      <ExcludedFromBuild Condition="'$(Platform)'=='x64'">true</ExcludedFromBuild>
      <ExcludedFromBuild Condition="'$(Platform)'=='***REMOVED***'">true</ExcludedFromBuild>
      <PrecompiledHeader>NotUsing</PrecompiledHeader>
    </ClCompile>
    <ClCompile Include="source\platform\***REMOVED***\core\device_***REMOVED***.cpp">
      <ExcludedFromBuild Condition="'$(Platform)'=='x64'">true</ExcludedFromBuild>
      <ExcludedFromBuild Condition="'$(Platform)'=='***REMOVED***'">true</ExcludedFromBuild>
      <PrecompiledHeader>NotUsing</PrecompiledHeader>
    </ClCompile>
    <ClCompile Include="source\platform\***REMOVED***\core\direct_mem_alloc.cpp">
      <ExcludedFromBuild Condition="'$(Platform)'=='x64'">true</ExcludedFromBuild>
      <ExcludedFromBuild Condition="'$(Platform)'=='***REMOVED***'">true</ExcludedFromBuild>
      <PrecompiledHeader>NotUsing</PrecompiledHeader>
    </ClCompile>
    <ClCompile Include="source\platform\***REMOVED***\core\fileio_***REMOVED***.cpp">
      <ExcludedFromBuild Condition="'$(Platform)'=='x64'">true</ExcludedFromBuild>
      <ExcludedFromBuild Condition="'$(Platform)'=='***REMOVED***'">true</ExcludedFromBuild>
      <PrecompiledHeader>NotUsing</PrecompiledHeader>
    </ClCompile>
    <ClCompile Include="source\platform\***REMOVED***\core\input_***REMOVED***.cpp">
      <ExcludedFromBuild Condition="'$(Platform)'=='x64'">true</ExcludedFromBuild>
      <ExcludedFromBuild Condition="'$(Platform)'=='***REMOVED***'">true</ExcludedFromBuild>
      <PrecompiledHeader>NotUsing</PrecompiledHeader>
    </ClCompile>
    <ClCompile Include="source\Systems\Particles\ParticleColorSystem.cpp" />
    <ClCompile Include="source\Systems\Particles\ParticleLifeTimeSystem.cpp" />
    <ClCompile Include="source\Systems\Particles\ParticleMeshRenderingSystem.cpp" />
    <ClCompile Include="source\Systems\Particles\ParticlePhysicsSystem.cpp" />
    <ClCompile Include="source\Systems\Particles\ParticleScaleOverTimeSystem.cpp" />
    <ClCompile Include="source\Systems\UpdateFlyCamSystem.cpp" />
    <ClCompile Include="Source\Utilities\Imgui\WorldInspect.cpp">
      <ExcludedFromBuild Condition="'$(Configuration)|$(Platform)'=='Debug|x64'">true</ExcludedFromBuild>
      <ExcludedFromBuild Condition="'$(Configuration)|$(Platform)'=='Debug|***REMOVED***'">true</ExcludedFromBuild>
      <ExcludedFromBuild Condition="'$(Configuration)|$(Platform)'=='Release|x64'">true</ExcludedFromBuild>
      <ExcludedFromBuild Condition="'$(Configuration)|$(Platform)'=='Release|***REMOVED***'">true</ExcludedFromBuild>
    </ClCompile>
    <ClCompile Include="Source\Utilities\Search.cpp">
      <ExcludedFromBuild Condition="'$(Configuration)|$(Platform)'=='Debug|x64'">true</ExcludedFromBuild>
      <ExcludedFromBuild Condition="'$(Configuration)|$(Platform)'=='Debug|***REMOVED***'">true</ExcludedFromBuild>
      <ExcludedFromBuild Condition="'$(Configuration)|$(Platform)'=='Release|x64'">true</ExcludedFromBuild>
      <ExcludedFromBuild Condition="'$(Configuration)|$(Platform)'=='Release|***REMOVED***'">true</ExcludedFromBuild>
    </ClCompile>
    <ClCompile Include="Source\Utilities\StaticReflection\AddTypeComponent.cpp" />
    <ClCompile Include="Source\World\Archiver.cpp" />
    <ClCompile Include="source\World\World.cpp" />
    <ClCompile Include="Source\World\Registry.cpp" />
    <ClCompile Include="Source\World\WorldRenderer.cpp" />
  </ItemGroup>
  <ItemGroup>
    <ClInclude Include="Include\Components\DirectionalLightComponent.h" />
    <ClInclude Include="external\clipper\include\clipper2\clipper.core.h" />
    <ClInclude Include="external\clipper\include\clipper2\clipper.engine.h" />
    <ClInclude Include="external\clipper\include\clipper2\clipper.export.h" />
    <ClInclude Include="external\clipper\include\clipper2\clipper.h" />
    <ClInclude Include="external\clipper\include\clipper2\clipper.minkowski.h" />
    <ClInclude Include="external\clipper\include\clipper2\clipper.offset.h" />
    <ClInclude Include="external\clipper\include\clipper2\clipper.rectclip.h" />
    <ClInclude Include="external\imgui\imgui_curves.h">
      <ExcludedFromBuild Condition="'$(Configuration)|$(Platform)'=='EngineRelease|***REMOVED***'">true</ExcludedFromBuild>
      <ExcludedFromBuild Condition="'$(Configuration)|$(Platform)'=='Debug|***REMOVED***'">true</ExcludedFromBuild>
      <ExcludedFromBuild Condition="'$(Configuration)|$(Platform)'=='EngineDebug|***REMOVED***'">true</ExcludedFromBuild>
      <ExcludedFromBuild Condition="'$(Configuration)|$(Platform)'=='Release|***REMOVED***'">true</ExcludedFromBuild>
    </ClInclude>
    <ClInclude Include="External\xsr\backends\common\stbi_image_write.h" />
    <ClInclude Include="External\xsr\backends\common\stb_image.h" />
    <ClInclude Include="external\xsr\backends\***REMOVED***\shader_shared_types.h" />
    <ClInclude Include="external\xsr\backends\***REMOVED***\standard_shader_shared.h" />
    <ClInclude Include="external\xsr\backends\***REMOVED***\standard_srt.h" />
    <ClInclude Include="Include\Assets\Asset.h" />
    <ClInclude Include="Include\Assets\Core\AssetFileMetaData.h" />
    <ClInclude Include="Include\Assets\Core\AssetLoadInfo.h" />
    <ClInclude Include="Include\Assets\Core\AssetSaveInfo.h" />
    <ClInclude Include="Include\Assets\Core\ImportedAsset.h" />
    <ClInclude Include="include\Assets\Importers\GLTFImporter.h" />
    <ClInclude Include="include\Assets\Importers\Importer.h" />
    <ClInclude Include="include\Assets\Importers\MaterialImporter.h" />
    <ClInclude Include="include\Assets\Importers\PrefabImporter.h" />
    <ClInclude Include="include\Assets\Importers\StaticMeshImporter.h" />
    <ClInclude Include="include\Assets\Importers\TextureImporter.h" />
    <ClInclude Include="Include\Assets\Level.h" />
    <ClInclude Include="include\Assets\Material.h" />
    <ClInclude Include="Include\Assets\StaticMesh.h" />
    <ClInclude Include="include\Assets\Prefabs\Prefab.h" />
    <ClInclude Include="include\Assets\Prefabs\PrefabEntityFactory.h" />
    <ClInclude Include="Include\Assets\Script.h" />
    <ClInclude Include="Include\Assets\Texture.h" />
    <ClInclude Include="include\BasicDataTypes\ArithmeticAliases.h" />
    <ClInclude Include="include\BasicDataTypes\Colors\ColorGradient.h" />
    <ClInclude Include="include\BasicDataTypes\Colors\LinearColor.h" />
    <ClInclude Include="include\BasicDataTypes\Bezier.h" />
    <ClInclude Include="include\BasicDataTypes\Name.h" />
    <ClInclude Include="include\Components\Component.h" />
    <ClInclude Include="Include\Components\ComponentFilter.h" />
    <ClInclude Include="Include\Components\IsDestroyedTag.h" />
    <ClInclude Include="Include\Components\NameComponent.h" />
    <ClInclude Include="Include\Components\Pathfinding\Edge.h" />
    <ClInclude Include="Include\Components\Pathfinding\Geometry2d.hpp" />
    <ClInclude Include="Include\Components\Pathfinding\Graph.h" />
    <ClInclude Include="Include\Components\Pathfinding\NavMeshAgentComponent.h" />
    <ClInclude Include="Include\Components\Pathfinding\NavMeshComponent.h" />
    <ClInclude Include="Include\Components\Pathfinding\NavMeshObstacleTag.h" />
    <ClInclude Include="Include\Components\Pathfinding\NavMeshTargetComponent.h" />
    <ClInclude Include="Include\Components\Pathfinding\Node.h" />
    <ClInclude Include="Include\Components\Physics2D\DiskColliderComponent.h" />
    <ClInclude Include="Include\Components\Physics2D\PhysicsBody2DComponent.h" />
    <ClInclude Include="Include\Components\Physics2D\PolygonColliderComponent.h" />
    <ClInclude Include="Include\Components\PrefabOriginComponent.h" />
    <ClInclude Include="Include\Components\TopDownCamControllerComponent.h" />
    <ClInclude Include="include\Containers\ManyStrings.h" />
    <ClInclude Include="Include\Core\CommonMetaProperties.h" />
    <ClInclude Include="include\core\Packager.h" />
    <ClInclude Include="Include\Core\VirtualMachine.h" />
    <ClInclude Include="Include\EditorSystems\AssetEditorSystems\AssetEditorSystem.h" />
    <ClInclude Include="Include\EditorSystems\AssetEditorSystems\LevelEditorSystem.h" />
    <ClInclude Include="Include\EditorSystems\AssetEditorSystems\MaterialEditorSystem.h" />
    <ClInclude Include="Include\EditorSystems\AssetEditorSystems\PrefabEditorSystem.h" />
    <ClInclude Include="Include\EditorSystems\AssetEditorSystems\ScriptEditorSystem.h" />
    <ClInclude Include="Include\EditorSystems\ContentBrowserEditorSystem.h" />
    <ClInclude Include="Include\EditorSystems\EditorSystem.h" />
    <ClInclude Include="Include\EditorSystems\LogWindowEditorSystem.h" />
    <ClInclude Include="Include\EditorSystems\UnitTestEditorSystem.h" />
    <ClInclude Include="Include\Meta\Fwd\MetaAnyFwd.h" />
    <ClInclude Include="Include\Meta\Fwd\MetaFieldFwd.h" />
    <ClInclude Include="Include\Meta\Fwd\MetaFuncFwd.h" />
    <ClInclude Include="Include\Meta\Fwd\MetaFuncIdFwd.h" />
    <ClInclude Include="Include\Meta\Fwd\MetaManagerFwd.h" />
    <ClInclude Include="Include\Meta\Fwd\MetaPropsFwd.h" />
    <ClInclude Include="Include\Meta\Fwd\MetaReflectFwd.h" />
    <ClInclude Include="Include\Meta\Fwd\MetaToolsFwd.h" />
    <ClInclude Include="Include\Meta\Fwd\MetaTypeFilterFwd.h" />
    <ClInclude Include="Include\Meta\Fwd\MetaTypeFwd.h" />
    <ClInclude Include="Include\Meta\Fwd\MetaTypeIdFwd.h" />
    <ClInclude Include="Include\Meta\Fwd\MetaTypeTraitsFwd.h" />
    <ClInclude Include="Include\Meta\Impl\MetaAnyImpl.h" />
    <ClInclude Include="Include\Meta\Impl\MetaFieldImpl.h" />
    <ClInclude Include="Include\Meta\Impl\MetaFuncImpl.h" />
    <ClInclude Include="Include\Meta\Impl\MetaFuncIdImpl.h" />
    <ClInclude Include="Include\Meta\Impl\MetaManagerImpl.h" />
    <ClInclude Include="Include\Meta\Impl\MetaPropsImpl.h" />
    <ClInclude Include="Include\Meta\Impl\MetaReflectImpl.h" />
    <ClInclude Include="Include\Meta\Impl\MetaToolsImpl.h" />
    <ClInclude Include="Include\Meta\Impl\MetaTypeFilterImpl.h" />
    <ClInclude Include="Include\Meta\Impl\MetaTypeIdImpl.h" />
    <ClInclude Include="Include\Meta\Impl\MetaTypeImpl.h" />
    <ClInclude Include="Include\Meta\Impl\MetaTypeTraitsImpl.h" />
    <ClInclude Include="Include\Meta\MetaAny.h" />
    <ClInclude Include="Include\Meta\MetaField.h" />
    <ClInclude Include="Include\Meta\MetaFunc.h" />
    <ClInclude Include="Include\Meta\MetaFuncId.h" />
    <ClInclude Include="Include\Meta\MetaManager.h" />
    <ClInclude Include="Include\Meta\MetaProps.h" />
    <ClInclude Include="Include\Meta\MetaReflect.h" />
    <ClInclude Include="Include\Meta\MetaTools.h" />
    <ClInclude Include="Include\Meta\MetaTypeFilter.h" />
    <ClInclude Include="Include\Meta\MetaType.h" />
    <ClInclude Include="Include\Meta\MetaTypeId.h" />
    <ClInclude Include="Include\Meta\MetaTypeTraits.h" />
    <ClInclude Include="Include\Meta\ReflectedTypes\ReflectENTT.h" />
    <ClInclude Include="Include\Meta\ReflectedTypes\ReflectGLM.h" />
    <ClInclude Include="Include\Meta\ReflectedTypes\ReflectNull.h" />
    <ClInclude Include="Include\Meta\ReflectedTypes\ReflectPrimitiveTypes.h" />
    <ClInclude Include="Include\Meta\ReflectedTypes\STD\ReflectSmartPtr.h" />
    <ClInclude Include="Include\Meta\ReflectedTypes\STD\ReflectString.h" />
    <ClInclude Include="Include\Meta\ReflectedTypes\STD\ReflectVector.h" />
    <ClInclude Include="Include\Scripting\Nodes\ReroutScriptNode.h" />
    <ClInclude Include="Include\Scripting\ScriptConfig.h" />
    <ClInclude Include="Include\Systems\NavigationSystem.h" />
    <ClInclude Include="Include\Systems\PhysicsSystem2D.h" />
    <ClInclude Include="Include\Systems\UpdateTopDownCamSystem.h" />
    <ClInclude Include="Include\Utilities\CPP20\SourceLocation.h" />
    <ClInclude Include="Include\Utilities\CPP20\Span.h" />
    <ClInclude Include="Include\Utilities\CPP20\STDAliases.h" />
    <ClInclude Include="Include\Utilities\MemFunctions.h" />
    <ClInclude Include="Include\Utilities\IterableRange.h" />
    <ClInclude Include="Include\Utilities\Search.h" />
    <ClInclude Include="Include\Utilities\Imgui\WorldInspect.h" />
    <ClInclude Include="include\GSON\GSON.h" />
    <ClInclude Include="include\GSON\GSONBinary.h" />
    <ClInclude Include="include\GSON\GSONReadable.h" />
    <ClInclude Include="Include\Scripting\Nodes\ControlScriptNodes.h" />
    <ClInclude Include="Include\Scripting\Nodes\MetaFuncScriptNode.h" />
    <ClInclude Include="Include\Scripting\Nodes\CommentScriptNode.h" />
    <ClInclude Include="Include\Scripting\Nodes\EntryAndReturnScriptNode.h" />
    <ClInclude Include="Include\Scripting\Nodes\FunctionLikeScriptNode.h" />
    <ClInclude Include="Include\Scripting\Nodes\MetaMemberScriptNode.h" />
    <ClInclude Include="Include\Scripting\ScriptField.h" />
    <ClInclude Include="Include\Scripting\ScriptErrors.h" />
    <ClInclude Include="Include\Scripting\ScriptFunc.h" />
    <ClInclude Include="Include\Scripting\ScriptIds.h" />
    <ClInclude Include="Include\Scripting\ScriptLink.h" />
    <ClInclude Include="Include\Scripting\ScriptNode.h" />
    <ClInclude Include="Include\Scripting\ScriptPin.h" />
    <ClInclude Include="Include\Scripting\ScriptTools.h" />
    <ClInclude Include="Include\Systems\ScriptSystem.h" />
    <ClInclude Include="Include\Utilities\ClassVersion.h" />
    <ClInclude Include="Include\Utilities\EnumString.h" />
    <ClInclude Include="Include\Utilities\Expected.h" />
    <ClInclude Include="Include\Utilities\FrameBuffer.h" />
    <ClInclude Include="Include\Utilities\Benchmark.h" />
    <ClInclude Include="include\Containers\view_istream.h" />
    <ClInclude Include="include\core\ecs.h" />
    <ClInclude Include="include\core\Engine.h" />
    <ClInclude Include="include\Core\FileIO.h" />
    <ClInclude Include="include\core\Logger.h" />
    <ClInclude Include="include\Engine\Precomp\Precomp.h" />
    <ClInclude Include="include\core\AssetManager.h" />
    <ClInclude Include="include\core\Editor.h" />
    <ClInclude Include="include\core\Input.h" />
    <ClInclude Include="Include\Core\Renderer.h" />
    <ClInclude Include="include\core\EngineSubsystem.h" />
    <ClInclude Include="Include\Utilities\DoUndo.h" />
    <ClInclude Include="Include\Utilities\FileFunctions.h" />
    <ClInclude Include="Include\Utilities\Imgui\ImguiDragDrop.h" />
    <ClInclude Include="Include\Utilities\Imgui\ImguiHelpers.h" />
    <ClInclude Include="Include\Utilities\Imgui\ImguiInspect.h" />
    <ClInclude Include="Include\Utilities\Math.h" />
    <ClInclude Include="Include\Utilities\Random.h" />
    <ClInclude Include="Include\Utilities\Reflect\ReflectAssetType.h" />
    <ClInclude Include="Include\Utilities\StringFunctions.h" />
    <ClInclude Include="Include\Utilities\BinarySerialization.h" />
    <ClInclude Include="include\FunctionLibraries\Strings\StringConversions\StringConversionsBasicTypes.h" />
    <ClInclude Include="include\FunctionLibraries\Strings\StringConversions\StringConversionsEngine.h" />
    <ClInclude Include="include\FunctionLibraries\Strings\StringConversions\StringConversionsGLM.h" />
    <ClInclude Include="include\FunctionLibraries\Strings\StringConversions\StringConversionsSTD.h" />
    <ClInclude Include="include\Components\Particles\ParticleColorComponent.h" />
    <ClInclude Include="include\Components\Particles\ParticleColorOverTimeComponent.h" />
    <ClInclude Include="include\Components\Particles\ParticleComponentTraits.h" />
    <ClInclude Include="include\Components\Particles\ParticleMeshRendererComponent.h" />
    <ClInclude Include="include\Components\Particles\ParticlePhysicsComponent.h" />
    <ClInclude Include="include\Components\Particles\ParticleScaleOverTimeComponent.h" />
    <ClInclude Include="include\Components\CameraComponent.h" />
    <ClInclude Include="Include\Assets\Prefabs\ComponentFactory.h" />
    <ClInclude Include="include\Components\FlyCamControllerComponent.h" />
    <ClInclude Include="include\Components\Particles\ParticleEmitterComponent.h" />
    <ClInclude Include="include\Components\Particles\ParticleSpawnPrefabOnDeathComponent.h" />
    <ClInclude Include="include\Components\StaticMeshComponent.h" />
    <ClInclude Include="include\Components\TransformComponent.h" />
    <ClInclude Include="include\rendering\model.hpp" />
    <ClInclude Include="include\rendering\render.hpp" />
    <ClInclude Include="include\rendering\render_components.hpp" />
    <ClInclude Include="Include\Utilities\Reflect\ReflectFieldType.h" />
    <ClInclude Include="Include\Utilities\Reflect\ReflectComponentType.h" />
    <ClInclude Include="include\Systems\Particles\ParticleColorSystem.h" />
    <ClInclude Include="include\Systems\Particles\ParticleDebugVisualizationSystem.h" />
    <ClInclude Include="include\Systems\Particles\ParticleLifeTimeSystem.h" />
    <ClInclude Include="include\Systems\Particles\ParticleMeshRenderingSystem.h" />
    <ClInclude Include="include\Systems\Particles\ParticlePhysicsSystem.h" />
    <ClInclude Include="include\Systems\Particles\ParticleScaleOverTimeSystem.h" />
    <ClInclude Include="include\Systems\Particles\ParticleSpawnPrefabOnDeathSystem.h" />
    <ClInclude Include="include\Systems\RenderToCamerasSystem.h" />
    <ClInclude Include="include\Systems\StaticMeshRenderingSystem.h" />
    <ClInclude Include="include\Systems\UpdateCameraMatricesSystem.h" />
    <ClInclude Include="include\Systems\UpdateFlyCamSystem.h" />
    <ClInclude Include="include\Systems\System.h" />
    <ClInclude Include="Include\Core\UnitTests.h" />
    <ClInclude Include="Include\World\Archiver.h" />
    <ClInclude Include="include\World\World.h" />
    <ClInclude Include="Include\World\Registry.h" />
    <ClInclude Include="Include\World\WorldRenderer.h" />
<<<<<<< HEAD
    <ClInclude Include="Include\Components\PointLightComponent.h" />
    <ClInclude Include="Source\Platform\***REMOVED***\Core\address_sanitizer_utils.h" />
=======
>>>>>>> 0cf4c21e
    <ClInclude Include="source\simple_model_viewer.hpp" />
    <ClInclude Include="include\BasicDataTypes\ScalableTimer.h" />
  </ItemGroup>
  <ItemGroup>
    <Natvis Include="external\entt\natvis\entt\config.natvis" />
    <Natvis Include="external\entt\natvis\entt\container.natvis" />
    <Natvis Include="external\entt\natvis\entt\core.natvis" />
    <Natvis Include="external\entt\natvis\entt\entity.natvis" />
    <Natvis Include="external\entt\natvis\entt\graph.natvis" />
    <Natvis Include="external\entt\natvis\entt\locator.natvis" />
    <Natvis Include="external\entt\natvis\entt\meta.natvis" />
    <Natvis Include="external\entt\natvis\entt\platform.natvis" />
    <Natvis Include="external\entt\natvis\entt\poly.natvis" />
    <Natvis Include="external\entt\natvis\entt\process.natvis" />
    <Natvis Include="external\entt\natvis\entt\resource.natvis" />
    <Natvis Include="external\entt\natvis\entt\signal.natvis" />
    <Natvis Include="external\glm\glm.natvis" />
  </ItemGroup>
  <ItemGroup>
    <WavePsslc Include="external\xsr\backends\***REMOVED***\debug_p.pssl" />
    <WavePsslc Include="external\xsr\backends\***REMOVED***\debug_vv.pssl" />
    <WavePsslc Include="external\xsr\backends\***REMOVED***\standard_p.pssl" />
    <WavePsslc Include="external\xsr\backends\***REMOVED***\standard_vv.pssl" />
  </ItemGroup>
  <ItemGroup>
    <None Include="external\imgui\.editorconfig" />
  </ItemGroup>
  <Import Project="$(VCTargetsPath)\Microsoft.Cpp.targets" />
  <ImportGroup Label="ExtensionTargets">
  </ImportGroup>
</Project><|MERGE_RESOLUTION|>--- conflicted
+++ resolved
@@ -1462,11 +1462,8 @@
     <ClInclude Include="include\World\World.h" />
     <ClInclude Include="Include\World\Registry.h" />
     <ClInclude Include="Include\World\WorldRenderer.h" />
-<<<<<<< HEAD
     <ClInclude Include="Include\Components\PointLightComponent.h" />
     <ClInclude Include="Source\Platform\***REMOVED***\Core\address_sanitizer_utils.h" />
-=======
->>>>>>> 0cf4c21e
     <ClInclude Include="source\simple_model_viewer.hpp" />
     <ClInclude Include="include\BasicDataTypes\ScalableTimer.h" />
   </ItemGroup>
