--- conflicted
+++ resolved
@@ -31,13 +31,10 @@
 			return event.InvokeUncheckedUnpacked(mWorldArg, owner, mDtArg);
 		}
 
-<<<<<<< HEAD
 		MetaAny mWorldArg{world};
 		MetaAny mDtArg{dt};
-=======
 		MetaAny mWorldArg;
 		MetaAny mDtArg;
->>>>>>> c0f944e5
 	};
 	
 	CallEvent(world, sTickEvent, TickFunctor{ MetaAny{world}, MetaAny{dt} });
@@ -60,12 +57,8 @@
 			}
 			return event.InvokeUncheckedUnpacked(mWorldArg, owner);
 		}
-<<<<<<< HEAD
-
 		MetaAny mWorldArg{world};
-=======
 		MetaAny mWorldArg;
->>>>>>> c0f944e5
 	};
 	CallEvent(world, sFixedTickEvent, FixedTickFunctor{ MetaAny{world} });
 }
