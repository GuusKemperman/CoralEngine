--- conflicted
+++ resolved
@@ -199,7 +199,6 @@
 void Engine::PhysicsSystem2D::CallEvents(World& world, const CollisionDataContainer& collisions,
 	const std::vector<CollisionEvent>& events)
 {
-<<<<<<< HEAD
 	if (collisions.empty())
 	{
 		return;
@@ -222,38 +221,13 @@
 			CallEvent(event, world, *storage, collision.mEntity2, collision.mEntity1, collision.mDepth, -collision.mNormalFor1, collision.mContactPoint);
 		}
 	}
-=======
-    Registry& reg = world.GetRegistry();
-    const auto diskView = reg.View<PhysicsBody2DComponent, DiskColliderComponent, TransformComponent>();
-    const auto& renderer = world.GetDebugRenderer();
-    constexpr glm::vec4 color = { 1.f, 0.f, 0.f, 1.f };
-    for (auto [entity, body, disk, transformComponent] : diskView.each())
-    {
-        renderer.AddCircle(
-            DebugCategory::Physics, transformComponent.GetWorldPosition(), disk.mRadius + 0.1f, color);
-        PrintCollisionData(entity, body);
-    }
-    const auto polyView = reg.View<PhysicsBody2DComponent, PolygonColliderComponent, TransformComponent>();
-    for (auto [entity, body, poly, transformComponent] : polyView.each())
-    {
-        const size_t pointCount = poly.mPoints.size();
-        for (size_t i = 0; i < pointCount; ++i)
-        {
-            const glm::vec2 from = poly.mPoints[i] + body.mPosition;
-            const glm::vec2 to = poly.mPoints[(i + 1) % pointCount] + body.mPosition;
-            renderer.AddLine(DebugCategory::Physics, glm::vec3(from.x, 1.1f, from.y),
-                             glm::vec3(to.x, 1.1f, to.y), color);
-        }
-        PrintCollisionData(entity, body);
-    }
->>>>>>> 0bcba8d3
 }
 
 void Engine::PhysicsSystem2D::DebugDrawing(World& world)
 {
 	Registry& reg = world.GetRegistry();
 	const auto diskView = reg.View<PhysicsBody2DComponent, DiskColliderComponent, TransformComponent>();
-	const auto& renderer = world.GetRenderer();
+	const auto& renderer = world.GetDebugRenderer();
 	constexpr glm::vec4 color = { 1.f, 0.f, 0.f, 1.f };
 	for (auto [entity, body, disk, transformComponent] : diskView.each())
 	{
