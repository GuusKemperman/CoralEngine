--- conflicted
+++ resolved
@@ -67,13 +67,8 @@
 		&& timeStamp == mCurrentTimeStamp
 		&& animationSpeed == mCurrentAnimationSpeed)
 	{
-<<<<<<< HEAD
-
-		SwitchAnimationRecursive(reg, mOwner, mCurrentAnimation, mCurrentTimeStamp, mCurrentAnimationSpeed);
 		mCurrentAnimation = mWantedAnimation;
 		SwitchAnimationRecursive(reg, mOwner, mCurrentAnimation, mCurrentTimeStamp, mCurrentAnimationSpeed);
-=======
->>>>>>> d8cfd067
 		return;
 	}
 
@@ -86,6 +81,7 @@
 		mWantedBlendTime = blendTime;
 	}
 
+	mCurrentAnimationSpeed = mWantedAnimationSpeed;
 	mCurrentTimeStamp = mWantedTimeStamp;
 	mCurrentAnimation = mWantedAnimation;
 
