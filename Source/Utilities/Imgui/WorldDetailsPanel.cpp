--- conflicted
+++ resolved
@@ -354,14 +354,6 @@
 	// We don't have custom setter/getter support yet.
 	// WorldDetails may inspect mLocalPosition and
 	// adjust its value without ever updating the world
-<<<<<<< HEAD
-	// matrix. 
-	for (const auto [entity, transform] : reg.View<TransformComponent>().each())
-	{
-		if (transform.IsOrphan())
-		{
-			transform.UpdateCachedWorldMatrix();
-=======
 	// matrix.
 	for (entt::entity entity : selectedEntities)
 	{
@@ -370,7 +362,6 @@
 		if (transform != nullptr)
 		{
 			transform->UpdateCachedWorldMatrix();
->>>>>>> a0585f53
 		}
 	}
 }