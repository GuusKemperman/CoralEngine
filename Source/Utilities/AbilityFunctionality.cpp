--- conflicted
+++ resolved
@@ -380,11 +380,6 @@
 
 bool CE::AbilityFunctionality::IsPointInsideCone2D(const glm::vec2 point, const glm::vec2 coneOrigin, const glm::vec2 coneDirection, const float coneAngle)
 {
-<<<<<<< HEAD
-	//dot(m_dir, normalize(enemy->GetPos() - m_pos)) > DOTPROD45DEGREES)
-	const glm::vec2 coneDir = glm::normalize(coneDirection);
-	const glm::vec2 pointDir = glm::normalize(point - coneOrigin);
-=======
 	const glm::vec2 pointDirNotNormalized = point - coneOrigin;
 	if (coneDirection == glm::vec2(0.f) || pointDirNotNormalized == glm::vec2(0.f))
 	{
@@ -393,7 +388,6 @@
 
 	const glm::vec2 coneDir = glm::normalize(coneDirection);
 	const glm::vec2 pointDir = glm::normalize(pointDirNotNormalized);
->>>>>>> cab3a807
 
 	// Calculate the cosine of the angle between the cone direction and the point direction
 	const float cosAngle = glm::dot(coneDir, pointDir);
