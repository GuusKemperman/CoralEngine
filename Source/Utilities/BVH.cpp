--- conflicted
+++ resolved
@@ -151,11 +151,7 @@
 
         if (aabb != nullptr)
         {
-<<<<<<< HEAD
-    		node.mBoundingBox.CombineWith(*aabb);
-=======
-			node.mBoundingBox.CombineWith(*aabb);
->>>>>>> b2bc406d
+    		    node.mBoundingBox.CombineWith(*aabb);
         }
     }
 
@@ -166,11 +162,7 @@
 
         if (circle != nullptr)
         {
-<<<<<<< HEAD
-    		node.mBoundingBox.CombineWith(circle->GetBoundingBox());
-=======
-			node.mBoundingBox.CombineWith(circle->GetBoundingBox());
->>>>>>> b2bc406d
+			      node.mBoundingBox.CombineWith(circle->GetBoundingBox());
         }
     }
 
@@ -182,11 +174,7 @@
 
         if (polygon != nullptr)
         {
-<<<<<<< HEAD
             node.mBoundingBox.CombineWith(polygon->GetBoundingBox());
-=======
-			node.mBoundingBox.CombineWith(polygon->GetBoundingBox());
->>>>>>> b2bc406d
         }
     }
 
