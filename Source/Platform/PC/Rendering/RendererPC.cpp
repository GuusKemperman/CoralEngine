--- conflicted
+++ resolved
@@ -47,17 +47,11 @@
     mPBRPipeline = std::make_unique<DXPipeline>();
     CD3DX12_DEPTH_STENCIL_DESC depth = CD3DX12_DEPTH_STENCIL_DESC(D3D12_DEFAULT);
     depth.DepthFunc = D3D12_COMPARISON_FUNC_EQUAL;
-<<<<<<< HEAD
     rast.CullMode = D3D12_CULL_MODE_FRONT;
 
     mPBRPipeline = std::make_unique<DXPipeline>();
     mPBRPipeline->AddInput("POSITION", DXGI_FORMAT_R32G32B32A32_FLOAT, 0);
     mPBRPipeline->AddInput("NORMAL", DXGI_FORMAT_R32G32B32A32_FLOAT, 1);
-=======
-
-    mPBRPipeline->AddInput("POSITION", DXGI_FORMAT_R32G32B32_FLOAT, 0);
-    mPBRPipeline->AddInput("NORMAL", DXGI_FORMAT_R32G32B32_FLOAT, 1);
->>>>>>> 4c17e6fc
     mPBRPipeline->AddInput("TEXCOORD", DXGI_FORMAT_R32G32_FLOAT, 2);
     mPBRPipeline->AddInput("TANGENT", DXGI_FORMAT_R32G32B32_FLOAT, 3);
     mPBRPipeline->AddRenderTarget(DXGI_FORMAT_R8G8B8A8_UNORM);
@@ -84,24 +78,9 @@
     mConstBuffers[LIGHT_CB] = std::make_unique<DXConstBuffer>(device, sizeof(InfoStruct::DXLightInfo), 1, "Point light buffer", FRAME_BUFFER_COUNT);
     mConstBuffers[MODEL_INDEX_CB] = std::make_unique<DXConstBuffer>(device, sizeof(int), MAX_MESHES + 2, "Model index", FRAME_BUFFER_COUNT);
     mConstBuffers[MODEL_MATRIX_CB] = std::make_unique<DXConstBuffer>(device, sizeof(glm::mat4x4) * 2, MAX_MESHES, "Mesh matrix data", FRAME_BUFFER_COUNT);
-<<<<<<< HEAD
     mConstBuffers[CLUSTER_INFO_CB] = std::make_unique<DXConstBuffer>(device, sizeof(InfoStruct::Clustering::DXCluster), 1, "Cluster creation data", FRAME_BUFFER_COUNT);
     mConstBuffers[CLUSTERING_CAM_CB] = std::make_unique<DXConstBuffer>(device, sizeof(InfoStruct::Clustering::DXCameraClustering), 1, "Clustering camera data", FRAME_BUFFER_COUNT);
-
-    auto heapProperties = CD3DX12_HEAP_PROPERTIES(D3D12_HEAP_TYPE_DEFAULT);
-    auto resourceDesc = CD3DX12_RESOURCE_DESC::Buffer(sizeof(InfoStruct::Clustering::DXAABB) * 4000, D3D12_RESOURCE_FLAG_ALLOW_UNORDERED_ACCESS);
-    mClusterResource = std::make_unique<DXResource>(device, heapProperties, resourceDesc, nullptr, "CLUSTER RESULT BUFFER");
    
-    D3D12_UNORDERED_ACCESS_VIEW_DESC  uavDesc = {};
-    uavDesc.ViewDimension = D3D12_UAV_DIMENSION_BUFFER;
-    uavDesc.Format = DXGI_FORMAT_UNKNOWN;
-    uavDesc.Buffer.Flags = D3D12_BUFFER_UAV_FLAG_NONE;
-    uavDesc.Buffer.FirstElement = 0;
-    uavDesc.Buffer.StructureByteStride = sizeof(InfoStruct::Clustering::DXAABB);
-    uavDesc.Buffer.NumElements = 4000;
-    mClusterUavIndex = engineDevice.AllocateUAV(mClusterResource.get(), uavDesc);
-=======
-
     //CREATE STRUCTURED BUFFERS
     auto heapProperties = CD3DX12_HEAP_PROPERTIES(D3D12_HEAP_TYPE_DEFAULT);
     auto resourceDesc = CD3DX12_RESOURCE_DESC::Buffer(sizeof(InfoStruct::DXMaterialInfo) * (MAX_MESHES + 2), D3D12_RESOURCE_FLAG_ALLOW_UNORDERED_ACCESS);
@@ -118,14 +97,25 @@
     srvDesc.Shader4ComponentMapping = D3D12_DEFAULT_SHADER_4_COMPONENT_MAPPING;
     materialHeapSlot = engineDevice.AllocateTexture(mStructuredBuffers[DXStructuredBuffers::MATERIAL_SB].get(), srvDesc);
     materials = std::vector<InfoStruct::DXMaterialInfo>(MAX_MESHES + 2);
->>>>>>> 4c17e6fc
+
+    //CREATE UAVS
+    auto heapProperties = CD3DX12_HEAP_PROPERTIES(D3D12_HEAP_TYPE_DEFAULT);
+    auto resourceDesc = CD3DX12_RESOURCE_DESC::Buffer(sizeof(InfoStruct::Clustering::DXAABB) * 4000, D3D12_RESOURCE_FLAG_ALLOW_UNORDERED_ACCESS);
+    mClusterResource = std::make_unique<DXResource>(device, heapProperties, resourceDesc, nullptr, "CLUSTER RESULT BUFFER");
+
+    D3D12_UNORDERED_ACCESS_VIEW_DESC  uavDesc = {};
+    uavDesc.ViewDimension = D3D12_UAV_DIMENSION_BUFFER;
+    uavDesc.Format = DXGI_FORMAT_UNKNOWN;
+    uavDesc.Buffer.Flags = D3D12_BUFFER_UAV_FLAG_NONE;
+    uavDesc.Buffer.FirstElement = 0;
+    uavDesc.Buffer.StructureByteStride = sizeof(InfoStruct::Clustering::DXAABB);
+    uavDesc.Buffer.NumElements = 4000;
+    mClusterUavIndex = engineDevice.AllocateUAV(mClusterResource.get(), uavDesc);
+
 }
 
 void Engine::Renderer::Render(const World& world)
 {
-<<<<<<< HEAD
-    
-=======
     // I'm not sure why, because I (Guus), know nothing of dx12, but dx12 does not like it
     // if we are sending textures to the GPU in the RENDERING pass. Soo my solution was to
     // do it here instead. The only downside is that we have to iterate over the static meshes
@@ -169,7 +159,6 @@
         }
     }
 
->>>>>>> 4c17e6fc
     Device& engineDevice = Device::Get();
     ID3D12GraphicsCommandList4* commandList = reinterpret_cast<ID3D12GraphicsCommandList4*>(engineDevice.GetCommandList());
     std::shared_ptr<DXDescHeap> resourceHeap = engineDevice.GetDescriptorHeap(RESOURCE_HEAP);
@@ -183,11 +172,7 @@
     //UPDATE CAMERA
     const auto camera = optionalEntityCameraPair->second;
     InfoStruct::DXMatrixInfo matrixInfo;
-<<<<<<< HEAD
-    matrixInfo.pm = glm::transpose(glm::scale(camera.GetProjection(), glm::vec3(1.f, -1.f, 1.f)));
-=======
     matrixInfo.pm = glm::transpose(camera.GetProjection());
->>>>>>> 4c17e6fc
     matrixInfo.vm = glm::transpose(camera.GetView());
 
     matrixInfo.ipm = glm::inverse(matrixInfo.pm);
@@ -344,22 +329,20 @@
         meshCounter++;
     }
 
-<<<<<<< HEAD
-    if (updateClusterGrid) {
-        CalculateClusterGrid(camera);
-        engineDevice.WaitForFence();
-        updateClusterGrid = false;
-        commandList->SetGraphicsRootSignature(reinterpret_cast<DXSignature*>(engineDevice.GetSignature())->GetSignature().Get());
-    }
-=======
     D3D12_SUBRESOURCE_DATA data;
     data.pData = materials.data();
     data.RowPitch = sizeof(InfoStruct::DXMaterialInfo);
     data.SlicePitch = sizeof(InfoStruct::DXMaterialInfo) * (MAX_MESHES + 2);
     mStructuredBuffers[DXStructuredBuffers::MATERIAL_SB]->Update(commandList, data, D3D12_RESOURCE_STATE_GENERIC_READ, 0, 1);
-
     memset(materials.data(), 0, sizeof(InfoStruct::DXMaterialInfo) * materials.size());
->>>>>>> 4c17e6fc
+
+    if (updateClusterGrid)
+    {
+        CalculateClusterGrid(camera);
+        engineDevice.WaitForFence();
+        updateClusterGrid = false;
+        commandList->SetGraphicsRootSignature(reinterpret_cast<DXSignature*>(engineDevice.GetSignature())->GetSignature().Get());
+    }
 }
 
 Engine::MetaType Engine::Renderer::Reflect()
