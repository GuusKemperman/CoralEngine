#include "Precomp.h"
#include "Platform/PC/Rendering/RendererPC.h"
#include "Core/Device.h"
#include "Core/FileIO.h"

#include "Platform/PC/Rendering/DX12Classes/DXSignature.h"
#include "Platform/PC/Rendering/DX12Classes/DXConstBuffer.h"
#include "Platform/PC/Rendering/DX12Classes/DXPipeline.h"
#include "Platform/PC/Rendering/DX12Classes/DXDescHeap.h"
#include "Platform/PC/Rendering/DX12Classes/DXResource.h"

#include "Components/StaticMeshComponent.h"
#include "Components/SkinnedMeshComponent.h"
#include "Components/TransformComponent.h"
#include "World/Registry.h"
#include "World/World.h"
#include "Meta/MetaType.h"
#include "Meta/MetaManager.h"

#include "World/WorldRenderer.h"
#include "Components/CameraComponent.h"
#include "Components/PointLightComponent.h"
#include "Components/DirectionalLightComponent.h"
#include "Assets/Material.h"
#include "Assets/Texture.h"
#include "Assets/StaticMesh.h"
<<<<<<< HEAD
#include "Assets/SkinnedMesh.h"
=======
#include "Utilities/DebugRenderer.h"
>>>>>>> 8ccd5dfb

Engine::Renderer::Renderer()
{
    Device& engineDevice = Device::Get();
    ID3D12Device5* device = reinterpret_cast<ID3D12Device5*>(engineDevice.GetDevice());

<<<<<<< HEAD
    //CREATE MAIN ROOT SIGNATURE
    mSignatures[MAIN_ROOT_SIGNATURE] = std::make_unique<DXSignature>(12);
    mSignatures[MAIN_ROOT_SIGNATURE]->AddCBuffer(0, D3D12_SHADER_VISIBILITY_VERTEX);//0
    mSignatures[MAIN_ROOT_SIGNATURE]->AddCBuffer(1, D3D12_SHADER_VISIBILITY_PIXEL);//1
    mSignatures[MAIN_ROOT_SIGNATURE]->AddCBuffer(2, D3D12_SHADER_VISIBILITY_VERTEX);//2
    mSignatures[MAIN_ROOT_SIGNATURE]->AddCBuffer(3, D3D12_SHADER_VISIBILITY_PIXEL);//3
    mSignatures[MAIN_ROOT_SIGNATURE]->AddCBuffer(4, D3D12_SHADER_VISIBILITY_PIXEL);//4

    mSignatures[MAIN_ROOT_SIGNATURE]->AddTable(D3D12_SHADER_VISIBILITY_PIXEL, D3D12_DESCRIPTOR_RANGE_TYPE_SRV, 1, 0);//5
    mSignatures[MAIN_ROOT_SIGNATURE]->AddTable(D3D12_SHADER_VISIBILITY_PIXEL, D3D12_DESCRIPTOR_RANGE_TYPE_SRV, 1, 1);//6
    mSignatures[MAIN_ROOT_SIGNATURE]->AddTable(D3D12_SHADER_VISIBILITY_PIXEL, D3D12_DESCRIPTOR_RANGE_TYPE_SRV, 1, 2);//7
    mSignatures[MAIN_ROOT_SIGNATURE]->AddTable(D3D12_SHADER_VISIBILITY_PIXEL, D3D12_DESCRIPTOR_RANGE_TYPE_SRV, 1, 3);//8
    mSignatures[MAIN_ROOT_SIGNATURE]->AddTable(D3D12_SHADER_VISIBILITY_PIXEL, D3D12_DESCRIPTOR_RANGE_TYPE_SRV, 1, 4);//9

    mSignatures[MAIN_ROOT_SIGNATURE]->AddTable(D3D12_SHADER_VISIBILITY_PIXEL, D3D12_DESCRIPTOR_RANGE_TYPE_SAMPLER, 1, 1);//10
    mSignatures[MAIN_ROOT_SIGNATURE]->AddTable(D3D12_SHADER_VISIBILITY_PIXEL, D3D12_DESCRIPTOR_RANGE_TYPE_SAMPLER, 1, 2);//11
    mSignatures[MAIN_ROOT_SIGNATURE]->AddTable(D3D12_SHADER_VISIBILITY_PIXEL, D3D12_DESCRIPTOR_RANGE_TYPE_SAMPLER, 1, 3);//12
    mSignatures[MAIN_ROOT_SIGNATURE]->AddTable(D3D12_SHADER_VISIBILITY_PIXEL, D3D12_DESCRIPTOR_RANGE_TYPE_SAMPLER, 1, 4);//13

    mSignatures[MAIN_ROOT_SIGNATURE]->AddTable(D3D12_SHADER_VISIBILITY_VERTEX, D3D12_DESCRIPTOR_RANGE_TYPE_SRV, 1, 5);//14
    mSignatures[MAIN_ROOT_SIGNATURE]->AddTable(D3D12_SHADER_VISIBILITY_PIXEL, D3D12_DESCRIPTOR_RANGE_TYPE_SRV, 1, 6);//15
    mSignatures[MAIN_ROOT_SIGNATURE]->AddSampler(0, D3D12_SHADER_VISIBILITY_PIXEL, D3D12_TEXTURE_ADDRESS_MODE_WRAP);//16
    mSignatures[MAIN_ROOT_SIGNATURE]->CreateSignature(device, L"MAIN ROOT SIGNATURE");

    //CREATE SKINNED ROOT SIGNATURE
    mSignatures[SKINNED_ROOT_SIGNATURE] = std::make_unique<DXSignature>(12);
    mSignatures[SKINNED_ROOT_SIGNATURE]->AddCBuffer(0, D3D12_SHADER_VISIBILITY_VERTEX);//0
    mSignatures[SKINNED_ROOT_SIGNATURE]->AddCBuffer(1, D3D12_SHADER_VISIBILITY_PIXEL);//1
    mSignatures[SKINNED_ROOT_SIGNATURE]->AddCBuffer(2, D3D12_SHADER_VISIBILITY_VERTEX);//2
    mSignatures[SKINNED_ROOT_SIGNATURE]->AddCBuffer(3, D3D12_SHADER_VISIBILITY_PIXEL);//3
    mSignatures[SKINNED_ROOT_SIGNATURE]->AddCBuffer(4, D3D12_SHADER_VISIBILITY_PIXEL);//4
    mSignatures[SKINNED_ROOT_SIGNATURE]->AddCBuffer(5, D3D12_SHADER_VISIBILITY_VERTEX);//5

    mSignatures[SKINNED_ROOT_SIGNATURE]->AddTable(D3D12_SHADER_VISIBILITY_PIXEL, D3D12_DESCRIPTOR_RANGE_TYPE_SRV, 1, 0);//6
    mSignatures[SKINNED_ROOT_SIGNATURE]->AddTable(D3D12_SHADER_VISIBILITY_PIXEL, D3D12_DESCRIPTOR_RANGE_TYPE_SRV, 1, 1);//7
    mSignatures[SKINNED_ROOT_SIGNATURE]->AddTable(D3D12_SHADER_VISIBILITY_PIXEL, D3D12_DESCRIPTOR_RANGE_TYPE_SRV, 1, 2);//8
    mSignatures[SKINNED_ROOT_SIGNATURE]->AddTable(D3D12_SHADER_VISIBILITY_PIXEL, D3D12_DESCRIPTOR_RANGE_TYPE_SRV, 1, 3);//9
    mSignatures[SKINNED_ROOT_SIGNATURE]->AddTable(D3D12_SHADER_VISIBILITY_PIXEL, D3D12_DESCRIPTOR_RANGE_TYPE_SRV, 1, 4);//10

    mSignatures[SKINNED_ROOT_SIGNATURE]->AddTable(D3D12_SHADER_VISIBILITY_PIXEL, D3D12_DESCRIPTOR_RANGE_TYPE_SAMPLER, 1, 1);//11
    mSignatures[SKINNED_ROOT_SIGNATURE]->AddTable(D3D12_SHADER_VISIBILITY_PIXEL, D3D12_DESCRIPTOR_RANGE_TYPE_SAMPLER, 1, 2);//12
    mSignatures[SKINNED_ROOT_SIGNATURE]->AddTable(D3D12_SHADER_VISIBILITY_PIXEL, D3D12_DESCRIPTOR_RANGE_TYPE_SAMPLER, 1, 3);//13
    mSignatures[SKINNED_ROOT_SIGNATURE]->AddTable(D3D12_SHADER_VISIBILITY_PIXEL, D3D12_DESCRIPTOR_RANGE_TYPE_SAMPLER, 1, 4);//14

    mSignatures[SKINNED_ROOT_SIGNATURE]->AddTable(D3D12_SHADER_VISIBILITY_VERTEX, D3D12_DESCRIPTOR_RANGE_TYPE_SRV, 1, 5);//15
    mSignatures[SKINNED_ROOT_SIGNATURE]->AddTable(D3D12_SHADER_VISIBILITY_PIXEL, D3D12_DESCRIPTOR_RANGE_TYPE_SRV, 1, 6);//16
    mSignatures[SKINNED_ROOT_SIGNATURE]->AddSampler(0, D3D12_SHADER_VISIBILITY_PIXEL, D3D12_TEXTURE_ADDRESS_MODE_WRAP);//17
    mSignatures[SKINNED_ROOT_SIGNATURE]->CreateSignature(device, L"SKINNED ROOT SIGNATURE");

=======
>>>>>>> 8ccd5dfb
    //CREATE PBR PIPELINE
    FileIO& fileIO = FileIO::Get();
    std::string shaderPath = fileIO.GetPath(FileIO::Directory::EngineAssets, "shaders/HLSL/PBRVertex.hlsl");
    ComPtr<ID3DBlob> v = DXPipeline::ShaderToBlob(shaderPath.c_str(), "vs_5_0");
    shaderPath = fileIO.GetPath(FileIO::Directory::EngineAssets, "shaders/HLSL/PBRPixel.hlsl");
    ComPtr<ID3DBlob> p = DXPipeline::ShaderToBlob(shaderPath.c_str(), "ps_5_0", "main");
    mPBRPipeline = std::make_unique<DXPipeline>();
    CD3DX12_RASTERIZER_DESC rast = CD3DX12_RASTERIZER_DESC(D3D12_DEFAULT);
    rast.CullMode = D3D12_CULL_MODE_FRONT;
<<<<<<< HEAD
    mPipelines[PBR_PIPELINE]->AddInput("POSITION", DXGI_FORMAT_R32G32B32A32_FLOAT, 0);
    mPipelines[PBR_PIPELINE]->AddInput("NORMAL", DXGI_FORMAT_R32G32B32A32_FLOAT, 1);
    mPipelines[PBR_PIPELINE]->AddInput("TEXCOORD", DXGI_FORMAT_R32G32_FLOAT, 2);
    mPipelines[PBR_PIPELINE]->AddInput("TANGENT", DXGI_FORMAT_R32G32B32_FLOAT, 3);
    mPipelines[PBR_PIPELINE]->AddRenderTarget(DXGI_FORMAT_R8G8B8A8_UNORM);
    mPipelines[PBR_PIPELINE]->SetRasterizer(rast);
    mPipelines[PBR_PIPELINE]->SetVertexAndPixelShaders(v->GetBufferPointer(), v->GetBufferSize(), p->GetBufferPointer(), p->GetBufferSize());
    mPipelines[PBR_PIPELINE]->CreatePipeline(device, mSignatures[MAIN_ROOT_SIGNATURE], L"PBR RENDER PIPELINE");

    //CREATE PBR SKINNED PIPELINE
    shaderPath = fileIO.GetPath(FileIO::Directory::EngineAssets, "shaders/HLSL/PBRVertexSkinned.hlsl");
    v = DXPipeline::ShaderToBlob(shaderPath.c_str(), "vs_5_0");
    shaderPath = fileIO.GetPath(FileIO::Directory::EngineAssets, "shaders/HLSL/PBRPixel.hlsl");
    p = DXPipeline::ShaderToBlob(shaderPath.c_str(), "ps_5_0", "main");
    mPipelines[PBR_SKINNED_PIPELINE] = std::make_unique<DXPipeline>();
    rast = CD3DX12_RASTERIZER_DESC(D3D12_DEFAULT);
    rast.CullMode = D3D12_CULL_MODE_FRONT;
    mPipelines[PBR_SKINNED_PIPELINE]->AddInput("POSITION", DXGI_FORMAT_R32G32B32A32_FLOAT, 0);
    mPipelines[PBR_SKINNED_PIPELINE]->AddInput("NORMAL", DXGI_FORMAT_R32G32B32A32_FLOAT, 1);
    mPipelines[PBR_SKINNED_PIPELINE]->AddInput("TEXCOORD", DXGI_FORMAT_R32G32_FLOAT, 2);
    mPipelines[PBR_SKINNED_PIPELINE]->AddInput("TANGENT", DXGI_FORMAT_R32G32B32_FLOAT, 3);
    mPipelines[PBR_SKINNED_PIPELINE]->AddInput("BONEIDS", DXGI_FORMAT_R32G32B32A32_SINT, 4);
    mPipelines[PBR_SKINNED_PIPELINE]->AddInput("BONEWEIGHTS", DXGI_FORMAT_R32G32B32A32_FLOAT, 5);
    mPipelines[PBR_SKINNED_PIPELINE]->AddRenderTarget(DXGI_FORMAT_R8G8B8A8_UNORM);
    mPipelines[PBR_SKINNED_PIPELINE]->SetRasterizer(rast);
    mPipelines[PBR_SKINNED_PIPELINE]->SetVertexAndPixelShaders(v->GetBufferPointer(), v->GetBufferSize(), p->GetBufferPointer(), p->GetBufferSize());
    mPipelines[PBR_SKINNED_PIPELINE]->CreatePipeline(device, mSignatures[SKINNED_ROOT_SIGNATURE], L"PBR SKINNED RENDER PIPELINE");

    //CREATE SKY PIPELINE
    rast = CD3DX12_RASTERIZER_DESC(D3D12_DEFAULT);
    CD3DX12_DEPTH_STENCIL_DESC depth = CD3DX12_DEPTH_STENCIL_DESC(D3D12_DEFAULT);
    rast.CullMode = D3D12_CULL_MODE_NONE;
    depth.DepthEnable = FALSE;
    depth.DepthWriteMask = D3D12_DEPTH_WRITE_MASK_ZERO;

    shaderPath = fileIO.GetPath(FileIO::Directory::EngineAssets, "shaders/HLSL/SkyboxVertex.hlsl");
    v = DXPipeline::ShaderToBlob(shaderPath.c_str(), "vs_5_0");
    shaderPath = fileIO.GetPath(FileIO::Directory::EngineAssets, "shaders/HLSL/SkyboxPixel.hlsl");
    p = DXPipeline::ShaderToBlob(shaderPath.c_str(), "ps_5_0", "main");
    mPipelines[SKY_PIPELINE] = std::make_unique<DXPipeline>();
    mPipelines[SKY_PIPELINE]->AddInput("POSITION", DXGI_FORMAT_R32G32B32A32_FLOAT, 0);
    mPipelines[SKY_PIPELINE]->AddInput("NORMAL", DXGI_FORMAT_R32G32B32A32_FLOAT, 1);
    mPipelines[SKY_PIPELINE]->AddInput("TEXCOORD", DXGI_FORMAT_R32G32_FLOAT, 2);
    mPipelines[SKY_PIPELINE]->AddInput("TANGENT", DXGI_FORMAT_R32G32B32_FLOAT, 3);
    mPipelines[SKY_PIPELINE]->SetVertexAndPixelShaders(v->GetBufferPointer(), v->GetBufferSize(), p->GetBufferPointer(), p->GetBufferSize());
    mPipelines[SKY_PIPELINE]->SetDepthState(depth);
    mPipelines[SKY_PIPELINE]->SetRasterizer(rast);
    mPipelines[SKY_PIPELINE]->CreatePipeline(device, mSignatures[MAIN_ROOT_SIGNATURE], L"SKYBOX SIGNATURE");
=======
    mPBRPipeline->AddInput("POSITION", DXGI_FORMAT_R32G32B32A32_FLOAT, 0);
    mPBRPipeline->AddInput("NORMAL", DXGI_FORMAT_R32G32B32A32_FLOAT, 1);
    mPBRPipeline->AddInput("TEXCOORD", DXGI_FORMAT_R32G32_FLOAT, 2);
    mPBRPipeline->AddInput("TANGENT", DXGI_FORMAT_R32G32B32_FLOAT, 3);
    mPBRPipeline->AddRenderTarget(DXGI_FORMAT_R8G8B8A8_UNORM);
    mPBRPipeline->SetRasterizer(rast);
    mPBRPipeline->SetVertexAndPixelShaders(v->GetBufferPointer(), v->GetBufferSize(), p->GetBufferPointer(), p->GetBufferSize());
    mPBRPipeline->CreatePipeline(device, reinterpret_cast<DXSignature*>(engineDevice.GetSignature()), L"PBR RENDER PIPELINE");
>>>>>>> 8ccd5dfb

    //CREATE CONSTANT BUFFERS
    mConstBuffers[CAM_MATRIX_CB] = std::make_unique<DXConstBuffer>(device, sizeof(InfoStruct::DXMatrixInfo), 1, "Matrix buffer default shader", FRAME_BUFFER_COUNT);
    mConstBuffers[LIGHT_CB] = std::make_unique<DXConstBuffer>(device, sizeof(InfoStruct::DXLightInfo), 1, "Point light buffer", FRAME_BUFFER_COUNT);
    mConstBuffers[MATERIAL_CB] = std::make_unique<DXConstBuffer>(device, sizeof(InfoStruct::DXMaterialInfo), MAX_MESHES + 2, "Material info data", FRAME_BUFFER_COUNT);
<<<<<<< HEAD
    mConstBuffers[MODEL_MATRIX_CB] = std::make_unique<DXConstBuffer>(device, sizeof(glm::mat4x4), MAX_MESHES, "Mesh matrix data", FRAME_BUFFER_COUNT);
    mConstBuffers[FINAL_BONE_MATRIX_CB] = std::make_unique<DXConstBuffer>(device, sizeof(glm::mat4x4) * MAX_BONES, MAX_SKINNED_MESHES, "Skinned Mesh Bone Matrices", FRAME_BUFFER_COUNT);
=======
    mConstBuffers[MODEL_MATRIX_CB] = std::make_unique<DXConstBuffer>(device, sizeof(glm::mat4x4) * 2, MAX_MESHES, "Mesh matrix data", FRAME_BUFFER_COUNT);

>>>>>>> 8ccd5dfb
}

void Engine::Renderer::Render(const World& world)
{
    Device& engineDevice = Device::Get();
    ID3D12GraphicsCommandList4* commandList = reinterpret_cast<ID3D12GraphicsCommandList4*>(engineDevice.GetCommandList());
    std::shared_ptr<DXDescHeap> resourceHeap = engineDevice.GetDescriptorHeap(RESOURCE_HEAP);
    int frameIndex = engineDevice.GetFrameIndex();

    //GET WORLD
    const auto optionalEntityCameraPair = world.GetRenderer().GetMainCamera();
    ASSERT_LOG(optionalEntityCameraPair.has_value(), "DX12 draw requests have been made, but they cannot be cleared as there is no camera to draw them to");

    //UPDATE CAMERA
    const auto camera = optionalEntityCameraPair->second;
    InfoStruct::DXMatrixInfo matrixInfo;
    //matrixInfo.pm = camera.GetProjection();
    matrixInfo.pm = glm::transpose(glm::scale(camera.GetProjection(), glm::vec3(1.f, -1.f, 1.f)));
    matrixInfo.vm = glm::transpose(camera.GetView());

    matrixInfo.ipm = glm::inverse(matrixInfo.pm);
    matrixInfo.ivm = glm::inverse(matrixInfo.vm);
    mConstBuffers[CAM_MATRIX_CB]->Update(&matrixInfo, sizeof(InfoStruct::DXMatrixInfo), 0, frameIndex);

    //UPDATE LIGHTS
    const auto pointLightView = world.GetRegistry().View<const PointLightComponent, const TransformComponent>();
    int pointLightCounter = 0;
    for (auto [entity, lightComponent, transform] : pointLightView.each()) {
        if (pointLightCounter < MAX_LIGHTS) {
            lights.mPointLights[pointLightCounter].mPosition = glm::vec4(transform.GetWorldPosition(),1.f);
            lights.mPointLights[pointLightCounter].mColorAndIntensity = glm::vec4(lightComponent.mColor, lightComponent.mIntensity);
            lights.mPointLights[pointLightCounter].mRadius = lightComponent.mRange;
        }
        else {
            LOG(LogCore, Warning, ("Maximum (%i) of point lights has been surpassed.", MAX_LIGHTS));
            break;
        }
        pointLightCounter++;
    }
    const auto dirLightView = world.GetRegistry().View<const DirectionalLightComponent, const TransformComponent>();
    int dirLightCounter = 0;
    for (auto [entity, lightComponent, transform] : dirLightView.each()) {
        if (dirLightCounter < MAX_LIGHTS) {
            glm::quat quatRotation = transform.GetLocalOrientation();
            glm::vec3 baseDir = glm::vec3(0, 0, 1);
            glm::vec3 lightDirection = quatRotation * baseDir;

            lights.mDirLights[dirLightCounter].mDir = glm::vec4(lightDirection, 1.f);
            lights.mDirLights[dirLightCounter].mColorAndIntensity = glm::vec4(lightComponent.mColor, lightComponent.mIntensity);
        }
        else {
            LOG(LogCore, Warning, ("Maximum (%i) of directional lights has been surpassed.", MAX_LIGHTS));
            break;
        }
        dirLightCounter++;
    }

    mConstBuffers[LIGHT_CB]->Update(&lights, sizeof(InfoStruct::DXLightInfo), 0, frameIndex);
<<<<<<< HEAD

    commandList->SetGraphicsRootSignature(mSignatures[MAIN_ROOT_SIGNATURE]->GetSignature().Get());
    commandList->SetPipelineState(mPipelines[PBR_PIPELINE]->GetPipeline().Get());
=======
    commandList->SetPipelineState(mPBRPipeline->GetPipeline().Get());
>>>>>>> 8ccd5dfb

    //BIND CONSTANT BUFFERS
    mConstBuffers[LIGHT_CB]->Bind(commandList, 1, 0, frameIndex);
    mConstBuffers[CAM_MATRIX_CB]->Bind(commandList, 0, 0, frameIndex);
    mConstBuffers[CAM_MATRIX_CB]->Bind(commandList, 4, 0, frameIndex);

    ID3D12DescriptorHeap* descriptorHeaps[] = {resourceHeap->Get()};
    commandList->SetDescriptorHeaps(_countof(descriptorHeaps), descriptorHeaps);

    //RENDER STATIC MESHES
    {
<<<<<<< HEAD
        const auto view = world.GetRegistry().View<const StaticMeshComponent, const TransformComponent>();
        int meshCounter = 0;

        for (auto [entity, staticMeshComponent, transform] : view.each())
        {
            //UPDATE AND BIND MODEL MATRIX
            glm::mat4x4 modelMatrix = glm::transpose(transform.GetWorldMatrix());
            mConstBuffers[MODEL_MATRIX_CB]->Update(&modelMatrix, sizeof(glm::mat4x4), meshCounter, frameIndex);
            mConstBuffers[MODEL_MATRIX_CB]->Bind(commandList, 2, meshCounter, frameIndex);

            //UPDATE AND BIND MATERIAL INFO
            InfoStruct::DXMaterialInfo materialInfo;
            if (staticMeshComponent.mMaterial != nullptr) {
                materialInfo.colorFactor = { staticMeshComponent.mMaterial->mBaseColorFactor.r,
                    staticMeshComponent.mMaterial->mBaseColorFactor.g,
                    staticMeshComponent.mMaterial->mBaseColorFactor.b,
                    0.f };
                materialInfo.emissiveFactor = { staticMeshComponent.mMaterial->mEmissiveFactor.r,
                    staticMeshComponent.mMaterial->mEmissiveFactor.g,
                    staticMeshComponent.mMaterial->mEmissiveFactor.b,
                    0.f };
                materialInfo.metallicFactor = staticMeshComponent.mMaterial->mMetallicFactor;
                materialInfo.roughnessFactor = staticMeshComponent.mMaterial->mRoughnessFactor;
                materialInfo.normalScale = staticMeshComponent.mMaterial->mNormalScale;
                materialInfo.useColorTex = staticMeshComponent.mMaterial->mBaseColorTexture != nullptr;
                materialInfo.useEmissiveTex = staticMeshComponent.mMaterial->mEmissiveTexture != nullptr;
                materialInfo.useMetallicRoughnessTex = staticMeshComponent.mMaterial->mMetallicRoughnessTexture != nullptr;
                materialInfo.useNormalTex = staticMeshComponent.mMaterial->mNormalTexture != nullptr;
                materialInfo.useOcclusionTex = staticMeshComponent.mMaterial->mOcclusionTexture != nullptr;
=======
        // UPDATE AND BIND MODEL AND INVESE TRANSPOSE MODEL MATRIX
        glm::mat4x4 modelMatrices[2]{};
        modelMatrices[0] = glm::transpose(transform.GetWorldMatrix());
        modelMatrices[1] = glm::transpose(glm::inverse(modelMatrices[0]));
        mConstBuffers[MODEL_MATRIX_CB]->Update(&modelMatrices, sizeof(glm::mat4x4) * 2, meshCounter, frameIndex);
        mConstBuffers[MODEL_MATRIX_CB]->Bind(commandList, 2, meshCounter, frameIndex);

        //UPDATE AND BIND MATERIAL INFO
        InfoStruct::DXMaterialInfo materialInfo;
        if (staticMeshComponent.mMaterial != nullptr) {
            materialInfo.colorFactor = { staticMeshComponent.mMaterial->mBaseColorFactor.r,
                staticMeshComponent.mMaterial->mBaseColorFactor.g,
                staticMeshComponent.mMaterial->mBaseColorFactor.b,
                0.f };
            materialInfo.emissiveFactor = { staticMeshComponent.mMaterial->mEmissiveFactor.r,
                staticMeshComponent.mMaterial->mEmissiveFactor.g,
                staticMeshComponent.mMaterial->mEmissiveFactor.b,
                0.f };
            materialInfo.metallicFactor = staticMeshComponent.mMaterial->mMetallicFactor;
            materialInfo.roughnessFactor = staticMeshComponent.mMaterial->mRoughnessFactor;
            materialInfo.normalScale = staticMeshComponent.mMaterial->mNormalScale;
            materialInfo.useColorTex = staticMeshComponent.mMaterial->mBaseColorTexture != nullptr;
            materialInfo.useEmissiveTex = staticMeshComponent.mMaterial->mEmissiveTexture != nullptr;
            materialInfo.useMetallicRoughnessTex = staticMeshComponent.mMaterial->mMetallicRoughnessTexture != nullptr;
            materialInfo.useNormalTex = staticMeshComponent.mMaterial->mNormalTexture != nullptr;
            materialInfo.useOcclusionTex = staticMeshComponent.mMaterial->mOcclusionTexture != nullptr;
>>>>>>> 8ccd5dfb
            
                //BIND TEXTURES
                if (materialInfo.useColorTex)
                {
                    resourceHeap->BindToGraphics(commandList, 5, staticMeshComponent.mMaterial->mBaseColorTexture->GetIndex());
                }
                if (materialInfo.useEmissiveTex)
                {
                    resourceHeap->BindToGraphics(commandList, 6, staticMeshComponent.mMaterial->mEmissiveTexture->GetIndex());
                }
                if (materialInfo.useMetallicRoughnessTex)
                {
                    resourceHeap->BindToGraphics(commandList, 7, staticMeshComponent.mMaterial->mMetallicRoughnessTexture->GetIndex());
                }
                if (materialInfo.useNormalTex)
                {
                    resourceHeap->BindToGraphics(commandList, 8, staticMeshComponent.mMaterial->mNormalTexture->GetIndex());
                }
                if (materialInfo.useOcclusionTex)
                {
                    resourceHeap->BindToGraphics(commandList, 9, staticMeshComponent.mMaterial->mOcclusionTexture->GetIndex());
                }
            }
            else {
                materialInfo.colorFactor = {0.f, 0.f, 0.f, 0.f };
                materialInfo.emissiveFactor = {0.f, 0.f, 0.f, 0.f };
                materialInfo.metallicFactor = 0.f;
                materialInfo.roughnessFactor = 0.f;
                materialInfo.normalScale = 0.f;
                materialInfo.useColorTex = false;
                materialInfo.useEmissiveTex = false;
                materialInfo.useMetallicRoughnessTex = false;
                materialInfo.useNormalTex = false;
                materialInfo.useOcclusionTex = false;

            }
            mConstBuffers[MATERIAL_CB]->Update(&materialInfo, sizeof(InfoStruct::DXMaterialInfo), meshCounter, frameIndex);
            mConstBuffers[MATERIAL_CB]->Bind(commandList, 3, meshCounter, frameIndex);

            //DRAW THE MESH

            if (!staticMeshComponent.mStaticMesh)
            {
                continue;
            }

            staticMeshComponent.mStaticMesh->DrawMesh();

            meshCounter++;
        }
    }
    
    //RENDER SKINNED MESHES

    commandList->SetGraphicsRootSignature(mSignatures[SKINNED_ROOT_SIGNATURE]->GetSignature().Get());
    commandList->SetPipelineState(mPipelines[PBR_SKINNED_PIPELINE]->GetPipeline().Get());

    //BIND CONSTANT BUFFERS
    mConstBuffers[LIGHT_CB]->Bind(commandList, 1, 0, frameIndex);
    mConstBuffers[CAM_MATRIX_CB]->Bind(commandList, 0, 0, frameIndex);
    mConstBuffers[CAM_MATRIX_CB]->Bind(commandList, 4, 0, frameIndex);

    commandList->SetDescriptorHeaps(_countof(descriptorHeaps), descriptorHeaps);

    {
        const auto view = world.GetRegistry().View<const SkinnedMeshComponent, const TransformComponent>();
        int meshCounter = 0;

        for (auto [entity, skinnedMeshComponent, transform] : view.each())
        {
            //UPDATE AND BIND MODEL MATRIX
            glm::mat4x4 modelMatrix = glm::transpose(transform.GetWorldMatrix());
            mConstBuffers[MODEL_MATRIX_CB]->Update(&modelMatrix, sizeof(glm::mat4x4), meshCounter, frameIndex);
            mConstBuffers[MODEL_MATRIX_CB]->Bind(commandList, 2, meshCounter, frameIndex);
            
            //UPDATE AND BIND BONE DATA
            mConstBuffers[FINAL_BONE_MATRIX_CB]->Update(&modelMatrix, sizeof(glm::mat4x4), meshCounter, frameIndex);
            mConstBuffers[FINAL_BONE_MATRIX_CB]->Bind(commandList, 5, meshCounter, frameIndex);

            //UPDATE AND BIND MATERIAL INFO
            InfoStruct::DXMaterialInfo materialInfo;
            if (skinnedMeshComponent.mMaterial != nullptr) {
                materialInfo.colorFactor = { skinnedMeshComponent.mMaterial->mBaseColorFactor.r,
                    skinnedMeshComponent.mMaterial->mBaseColorFactor.g,
                    skinnedMeshComponent.mMaterial->mBaseColorFactor.b,
                    0.f };
                materialInfo.emissiveFactor = { skinnedMeshComponent.mMaterial->mEmissiveFactor.r,
                    skinnedMeshComponent.mMaterial->mEmissiveFactor.g,
                    skinnedMeshComponent.mMaterial->mEmissiveFactor.b,
                    0.f };
                materialInfo.metallicFactor = skinnedMeshComponent.mMaterial->mMetallicFactor;
                materialInfo.roughnessFactor = skinnedMeshComponent.mMaterial->mRoughnessFactor;
                materialInfo.normalScale = skinnedMeshComponent.mMaterial->mNormalScale;
                materialInfo.useColorTex = skinnedMeshComponent.mMaterial->mBaseColorTexture != nullptr;
                materialInfo.useEmissiveTex = skinnedMeshComponent.mMaterial->mEmissiveTexture != nullptr;
                materialInfo.useMetallicRoughnessTex = skinnedMeshComponent.mMaterial->mMetallicRoughnessTexture != nullptr;
                materialInfo.useNormalTex = skinnedMeshComponent.mMaterial->mNormalTexture != nullptr;
                materialInfo.useOcclusionTex = skinnedMeshComponent.mMaterial->mOcclusionTexture != nullptr;
            
                //BIND TEXTURES
                if (materialInfo.useColorTex)
                {
                    resourceHeap->BindToGraphics(commandList, 6, skinnedMeshComponent.mMaterial->mBaseColorTexture->GetIndex());
                }
                if (materialInfo.useEmissiveTex)
                {
                    resourceHeap->BindToGraphics(commandList, 7, skinnedMeshComponent.mMaterial->mEmissiveTexture->GetIndex());
                }
                if (materialInfo.useMetallicRoughnessTex)
                {
                    resourceHeap->BindToGraphics(commandList, 8, skinnedMeshComponent.mMaterial->mMetallicRoughnessTexture->GetIndex());
                }
                if (materialInfo.useNormalTex)
                {
                    resourceHeap->BindToGraphics(commandList, 8, skinnedMeshComponent.mMaterial->mNormalTexture->GetIndex());
                }
                if (materialInfo.useOcclusionTex)
                {
                    resourceHeap->BindToGraphics(commandList, 10, skinnedMeshComponent.mMaterial->mOcclusionTexture->GetIndex());
                }
            }
            else {
                materialInfo.colorFactor = {0.f, 0.f, 0.f, 0.f };
                materialInfo.emissiveFactor = {0.f, 0.f, 0.f, 0.f };
                materialInfo.metallicFactor = 0.f;
                materialInfo.roughnessFactor = 0.f;
                materialInfo.normalScale = 0.f;
                materialInfo.useColorTex = false;
                materialInfo.useEmissiveTex = false;
                materialInfo.useMetallicRoughnessTex = false;
                materialInfo.useNormalTex = false;
                materialInfo.useOcclusionTex = false;

            }
            mConstBuffers[MATERIAL_CB]->Update(&materialInfo, sizeof(InfoStruct::DXMaterialInfo), meshCounter, frameIndex);
            mConstBuffers[MATERIAL_CB]->Bind(commandList, 3, meshCounter, frameIndex);

            //DRAW THE MESH

            if (!skinnedMeshComponent.mSkinnedMesh)
            {
                continue;
            }

            skinnedMeshComponent.mSkinnedMesh->DrawMesh();

            meshCounter++;
        }
    }
}

Engine::MetaType Engine::Renderer::Reflect()
{
    return MetaType{ MetaType::T<Renderer>{}, "Renderer", MetaType::Base<System>{} };
}<|MERGE_RESOLUTION|>--- conflicted
+++ resolved
@@ -24,69 +24,14 @@
 #include "Assets/Material.h"
 #include "Assets/Texture.h"
 #include "Assets/StaticMesh.h"
-<<<<<<< HEAD
 #include "Assets/SkinnedMesh.h"
-=======
 #include "Utilities/DebugRenderer.h"
->>>>>>> 8ccd5dfb
 
 Engine::Renderer::Renderer()
 {
     Device& engineDevice = Device::Get();
     ID3D12Device5* device = reinterpret_cast<ID3D12Device5*>(engineDevice.GetDevice());
 
-<<<<<<< HEAD
-    //CREATE MAIN ROOT SIGNATURE
-    mSignatures[MAIN_ROOT_SIGNATURE] = std::make_unique<DXSignature>(12);
-    mSignatures[MAIN_ROOT_SIGNATURE]->AddCBuffer(0, D3D12_SHADER_VISIBILITY_VERTEX);//0
-    mSignatures[MAIN_ROOT_SIGNATURE]->AddCBuffer(1, D3D12_SHADER_VISIBILITY_PIXEL);//1
-    mSignatures[MAIN_ROOT_SIGNATURE]->AddCBuffer(2, D3D12_SHADER_VISIBILITY_VERTEX);//2
-    mSignatures[MAIN_ROOT_SIGNATURE]->AddCBuffer(3, D3D12_SHADER_VISIBILITY_PIXEL);//3
-    mSignatures[MAIN_ROOT_SIGNATURE]->AddCBuffer(4, D3D12_SHADER_VISIBILITY_PIXEL);//4
-
-    mSignatures[MAIN_ROOT_SIGNATURE]->AddTable(D3D12_SHADER_VISIBILITY_PIXEL, D3D12_DESCRIPTOR_RANGE_TYPE_SRV, 1, 0);//5
-    mSignatures[MAIN_ROOT_SIGNATURE]->AddTable(D3D12_SHADER_VISIBILITY_PIXEL, D3D12_DESCRIPTOR_RANGE_TYPE_SRV, 1, 1);//6
-    mSignatures[MAIN_ROOT_SIGNATURE]->AddTable(D3D12_SHADER_VISIBILITY_PIXEL, D3D12_DESCRIPTOR_RANGE_TYPE_SRV, 1, 2);//7
-    mSignatures[MAIN_ROOT_SIGNATURE]->AddTable(D3D12_SHADER_VISIBILITY_PIXEL, D3D12_DESCRIPTOR_RANGE_TYPE_SRV, 1, 3);//8
-    mSignatures[MAIN_ROOT_SIGNATURE]->AddTable(D3D12_SHADER_VISIBILITY_PIXEL, D3D12_DESCRIPTOR_RANGE_TYPE_SRV, 1, 4);//9
-
-    mSignatures[MAIN_ROOT_SIGNATURE]->AddTable(D3D12_SHADER_VISIBILITY_PIXEL, D3D12_DESCRIPTOR_RANGE_TYPE_SAMPLER, 1, 1);//10
-    mSignatures[MAIN_ROOT_SIGNATURE]->AddTable(D3D12_SHADER_VISIBILITY_PIXEL, D3D12_DESCRIPTOR_RANGE_TYPE_SAMPLER, 1, 2);//11
-    mSignatures[MAIN_ROOT_SIGNATURE]->AddTable(D3D12_SHADER_VISIBILITY_PIXEL, D3D12_DESCRIPTOR_RANGE_TYPE_SAMPLER, 1, 3);//12
-    mSignatures[MAIN_ROOT_SIGNATURE]->AddTable(D3D12_SHADER_VISIBILITY_PIXEL, D3D12_DESCRIPTOR_RANGE_TYPE_SAMPLER, 1, 4);//13
-
-    mSignatures[MAIN_ROOT_SIGNATURE]->AddTable(D3D12_SHADER_VISIBILITY_VERTEX, D3D12_DESCRIPTOR_RANGE_TYPE_SRV, 1, 5);//14
-    mSignatures[MAIN_ROOT_SIGNATURE]->AddTable(D3D12_SHADER_VISIBILITY_PIXEL, D3D12_DESCRIPTOR_RANGE_TYPE_SRV, 1, 6);//15
-    mSignatures[MAIN_ROOT_SIGNATURE]->AddSampler(0, D3D12_SHADER_VISIBILITY_PIXEL, D3D12_TEXTURE_ADDRESS_MODE_WRAP);//16
-    mSignatures[MAIN_ROOT_SIGNATURE]->CreateSignature(device, L"MAIN ROOT SIGNATURE");
-
-    //CREATE SKINNED ROOT SIGNATURE
-    mSignatures[SKINNED_ROOT_SIGNATURE] = std::make_unique<DXSignature>(12);
-    mSignatures[SKINNED_ROOT_SIGNATURE]->AddCBuffer(0, D3D12_SHADER_VISIBILITY_VERTEX);//0
-    mSignatures[SKINNED_ROOT_SIGNATURE]->AddCBuffer(1, D3D12_SHADER_VISIBILITY_PIXEL);//1
-    mSignatures[SKINNED_ROOT_SIGNATURE]->AddCBuffer(2, D3D12_SHADER_VISIBILITY_VERTEX);//2
-    mSignatures[SKINNED_ROOT_SIGNATURE]->AddCBuffer(3, D3D12_SHADER_VISIBILITY_PIXEL);//3
-    mSignatures[SKINNED_ROOT_SIGNATURE]->AddCBuffer(4, D3D12_SHADER_VISIBILITY_PIXEL);//4
-    mSignatures[SKINNED_ROOT_SIGNATURE]->AddCBuffer(5, D3D12_SHADER_VISIBILITY_VERTEX);//5
-
-    mSignatures[SKINNED_ROOT_SIGNATURE]->AddTable(D3D12_SHADER_VISIBILITY_PIXEL, D3D12_DESCRIPTOR_RANGE_TYPE_SRV, 1, 0);//6
-    mSignatures[SKINNED_ROOT_SIGNATURE]->AddTable(D3D12_SHADER_VISIBILITY_PIXEL, D3D12_DESCRIPTOR_RANGE_TYPE_SRV, 1, 1);//7
-    mSignatures[SKINNED_ROOT_SIGNATURE]->AddTable(D3D12_SHADER_VISIBILITY_PIXEL, D3D12_DESCRIPTOR_RANGE_TYPE_SRV, 1, 2);//8
-    mSignatures[SKINNED_ROOT_SIGNATURE]->AddTable(D3D12_SHADER_VISIBILITY_PIXEL, D3D12_DESCRIPTOR_RANGE_TYPE_SRV, 1, 3);//9
-    mSignatures[SKINNED_ROOT_SIGNATURE]->AddTable(D3D12_SHADER_VISIBILITY_PIXEL, D3D12_DESCRIPTOR_RANGE_TYPE_SRV, 1, 4);//10
-
-    mSignatures[SKINNED_ROOT_SIGNATURE]->AddTable(D3D12_SHADER_VISIBILITY_PIXEL, D3D12_DESCRIPTOR_RANGE_TYPE_SAMPLER, 1, 1);//11
-    mSignatures[SKINNED_ROOT_SIGNATURE]->AddTable(D3D12_SHADER_VISIBILITY_PIXEL, D3D12_DESCRIPTOR_RANGE_TYPE_SAMPLER, 1, 2);//12
-    mSignatures[SKINNED_ROOT_SIGNATURE]->AddTable(D3D12_SHADER_VISIBILITY_PIXEL, D3D12_DESCRIPTOR_RANGE_TYPE_SAMPLER, 1, 3);//13
-    mSignatures[SKINNED_ROOT_SIGNATURE]->AddTable(D3D12_SHADER_VISIBILITY_PIXEL, D3D12_DESCRIPTOR_RANGE_TYPE_SAMPLER, 1, 4);//14
-
-    mSignatures[SKINNED_ROOT_SIGNATURE]->AddTable(D3D12_SHADER_VISIBILITY_VERTEX, D3D12_DESCRIPTOR_RANGE_TYPE_SRV, 1, 5);//15
-    mSignatures[SKINNED_ROOT_SIGNATURE]->AddTable(D3D12_SHADER_VISIBILITY_PIXEL, D3D12_DESCRIPTOR_RANGE_TYPE_SRV, 1, 6);//16
-    mSignatures[SKINNED_ROOT_SIGNATURE]->AddSampler(0, D3D12_SHADER_VISIBILITY_PIXEL, D3D12_TEXTURE_ADDRESS_MODE_WRAP);//17
-    mSignatures[SKINNED_ROOT_SIGNATURE]->CreateSignature(device, L"SKINNED ROOT SIGNATURE");
-
-=======
->>>>>>> 8ccd5dfb
     //CREATE PBR PIPELINE
     FileIO& fileIO = FileIO::Get();
     std::string shaderPath = fileIO.GetPath(FileIO::Directory::EngineAssets, "shaders/HLSL/PBRVertex.hlsl");
@@ -96,56 +41,6 @@
     mPBRPipeline = std::make_unique<DXPipeline>();
     CD3DX12_RASTERIZER_DESC rast = CD3DX12_RASTERIZER_DESC(D3D12_DEFAULT);
     rast.CullMode = D3D12_CULL_MODE_FRONT;
-<<<<<<< HEAD
-    mPipelines[PBR_PIPELINE]->AddInput("POSITION", DXGI_FORMAT_R32G32B32A32_FLOAT, 0);
-    mPipelines[PBR_PIPELINE]->AddInput("NORMAL", DXGI_FORMAT_R32G32B32A32_FLOAT, 1);
-    mPipelines[PBR_PIPELINE]->AddInput("TEXCOORD", DXGI_FORMAT_R32G32_FLOAT, 2);
-    mPipelines[PBR_PIPELINE]->AddInput("TANGENT", DXGI_FORMAT_R32G32B32_FLOAT, 3);
-    mPipelines[PBR_PIPELINE]->AddRenderTarget(DXGI_FORMAT_R8G8B8A8_UNORM);
-    mPipelines[PBR_PIPELINE]->SetRasterizer(rast);
-    mPipelines[PBR_PIPELINE]->SetVertexAndPixelShaders(v->GetBufferPointer(), v->GetBufferSize(), p->GetBufferPointer(), p->GetBufferSize());
-    mPipelines[PBR_PIPELINE]->CreatePipeline(device, mSignatures[MAIN_ROOT_SIGNATURE], L"PBR RENDER PIPELINE");
-
-    //CREATE PBR SKINNED PIPELINE
-    shaderPath = fileIO.GetPath(FileIO::Directory::EngineAssets, "shaders/HLSL/PBRVertexSkinned.hlsl");
-    v = DXPipeline::ShaderToBlob(shaderPath.c_str(), "vs_5_0");
-    shaderPath = fileIO.GetPath(FileIO::Directory::EngineAssets, "shaders/HLSL/PBRPixel.hlsl");
-    p = DXPipeline::ShaderToBlob(shaderPath.c_str(), "ps_5_0", "main");
-    mPipelines[PBR_SKINNED_PIPELINE] = std::make_unique<DXPipeline>();
-    rast = CD3DX12_RASTERIZER_DESC(D3D12_DEFAULT);
-    rast.CullMode = D3D12_CULL_MODE_FRONT;
-    mPipelines[PBR_SKINNED_PIPELINE]->AddInput("POSITION", DXGI_FORMAT_R32G32B32A32_FLOAT, 0);
-    mPipelines[PBR_SKINNED_PIPELINE]->AddInput("NORMAL", DXGI_FORMAT_R32G32B32A32_FLOAT, 1);
-    mPipelines[PBR_SKINNED_PIPELINE]->AddInput("TEXCOORD", DXGI_FORMAT_R32G32_FLOAT, 2);
-    mPipelines[PBR_SKINNED_PIPELINE]->AddInput("TANGENT", DXGI_FORMAT_R32G32B32_FLOAT, 3);
-    mPipelines[PBR_SKINNED_PIPELINE]->AddInput("BONEIDS", DXGI_FORMAT_R32G32B32A32_SINT, 4);
-    mPipelines[PBR_SKINNED_PIPELINE]->AddInput("BONEWEIGHTS", DXGI_FORMAT_R32G32B32A32_FLOAT, 5);
-    mPipelines[PBR_SKINNED_PIPELINE]->AddRenderTarget(DXGI_FORMAT_R8G8B8A8_UNORM);
-    mPipelines[PBR_SKINNED_PIPELINE]->SetRasterizer(rast);
-    mPipelines[PBR_SKINNED_PIPELINE]->SetVertexAndPixelShaders(v->GetBufferPointer(), v->GetBufferSize(), p->GetBufferPointer(), p->GetBufferSize());
-    mPipelines[PBR_SKINNED_PIPELINE]->CreatePipeline(device, mSignatures[SKINNED_ROOT_SIGNATURE], L"PBR SKINNED RENDER PIPELINE");
-
-    //CREATE SKY PIPELINE
-    rast = CD3DX12_RASTERIZER_DESC(D3D12_DEFAULT);
-    CD3DX12_DEPTH_STENCIL_DESC depth = CD3DX12_DEPTH_STENCIL_DESC(D3D12_DEFAULT);
-    rast.CullMode = D3D12_CULL_MODE_NONE;
-    depth.DepthEnable = FALSE;
-    depth.DepthWriteMask = D3D12_DEPTH_WRITE_MASK_ZERO;
-
-    shaderPath = fileIO.GetPath(FileIO::Directory::EngineAssets, "shaders/HLSL/SkyboxVertex.hlsl");
-    v = DXPipeline::ShaderToBlob(shaderPath.c_str(), "vs_5_0");
-    shaderPath = fileIO.GetPath(FileIO::Directory::EngineAssets, "shaders/HLSL/SkyboxPixel.hlsl");
-    p = DXPipeline::ShaderToBlob(shaderPath.c_str(), "ps_5_0", "main");
-    mPipelines[SKY_PIPELINE] = std::make_unique<DXPipeline>();
-    mPipelines[SKY_PIPELINE]->AddInput("POSITION", DXGI_FORMAT_R32G32B32A32_FLOAT, 0);
-    mPipelines[SKY_PIPELINE]->AddInput("NORMAL", DXGI_FORMAT_R32G32B32A32_FLOAT, 1);
-    mPipelines[SKY_PIPELINE]->AddInput("TEXCOORD", DXGI_FORMAT_R32G32_FLOAT, 2);
-    mPipelines[SKY_PIPELINE]->AddInput("TANGENT", DXGI_FORMAT_R32G32B32_FLOAT, 3);
-    mPipelines[SKY_PIPELINE]->SetVertexAndPixelShaders(v->GetBufferPointer(), v->GetBufferSize(), p->GetBufferPointer(), p->GetBufferSize());
-    mPipelines[SKY_PIPELINE]->SetDepthState(depth);
-    mPipelines[SKY_PIPELINE]->SetRasterizer(rast);
-    mPipelines[SKY_PIPELINE]->CreatePipeline(device, mSignatures[MAIN_ROOT_SIGNATURE], L"SKYBOX SIGNATURE");
-=======
     mPBRPipeline->AddInput("POSITION", DXGI_FORMAT_R32G32B32A32_FLOAT, 0);
     mPBRPipeline->AddInput("NORMAL", DXGI_FORMAT_R32G32B32A32_FLOAT, 1);
     mPBRPipeline->AddInput("TEXCOORD", DXGI_FORMAT_R32G32_FLOAT, 2);
@@ -154,19 +49,14 @@
     mPBRPipeline->SetRasterizer(rast);
     mPBRPipeline->SetVertexAndPixelShaders(v->GetBufferPointer(), v->GetBufferSize(), p->GetBufferPointer(), p->GetBufferSize());
     mPBRPipeline->CreatePipeline(device, reinterpret_cast<DXSignature*>(engineDevice.GetSignature()), L"PBR RENDER PIPELINE");
->>>>>>> 8ccd5dfb
 
     //CREATE CONSTANT BUFFERS
     mConstBuffers[CAM_MATRIX_CB] = std::make_unique<DXConstBuffer>(device, sizeof(InfoStruct::DXMatrixInfo), 1, "Matrix buffer default shader", FRAME_BUFFER_COUNT);
     mConstBuffers[LIGHT_CB] = std::make_unique<DXConstBuffer>(device, sizeof(InfoStruct::DXLightInfo), 1, "Point light buffer", FRAME_BUFFER_COUNT);
     mConstBuffers[MATERIAL_CB] = std::make_unique<DXConstBuffer>(device, sizeof(InfoStruct::DXMaterialInfo), MAX_MESHES + 2, "Material info data", FRAME_BUFFER_COUNT);
-<<<<<<< HEAD
-    mConstBuffers[MODEL_MATRIX_CB] = std::make_unique<DXConstBuffer>(device, sizeof(glm::mat4x4), MAX_MESHES, "Mesh matrix data", FRAME_BUFFER_COUNT);
+    mConstBuffers[MODEL_MATRIX_CB] = std::make_unique<DXConstBuffer>(device, sizeof(glm::mat4x4) * 2, MAX_MESHES, "Mesh matrix data", FRAME_BUFFER_COUNT);
+
     mConstBuffers[FINAL_BONE_MATRIX_CB] = std::make_unique<DXConstBuffer>(device, sizeof(glm::mat4x4) * MAX_BONES, MAX_SKINNED_MESHES, "Skinned Mesh Bone Matrices", FRAME_BUFFER_COUNT);
-=======
-    mConstBuffers[MODEL_MATRIX_CB] = std::make_unique<DXConstBuffer>(device, sizeof(glm::mat4x4) * 2, MAX_MESHES, "Mesh matrix data", FRAME_BUFFER_COUNT);
-
->>>>>>> 8ccd5dfb
 }
 
 void Engine::Renderer::Render(const World& world)
@@ -225,13 +115,7 @@
     }
 
     mConstBuffers[LIGHT_CB]->Update(&lights, sizeof(InfoStruct::DXLightInfo), 0, frameIndex);
-<<<<<<< HEAD
-
-    commandList->SetGraphicsRootSignature(mSignatures[MAIN_ROOT_SIGNATURE]->GetSignature().Get());
-    commandList->SetPipelineState(mPipelines[PBR_PIPELINE]->GetPipeline().Get());
-=======
     commandList->SetPipelineState(mPBRPipeline->GetPipeline().Get());
->>>>>>> 8ccd5dfb
 
     //BIND CONSTANT BUFFERS
     mConstBuffers[LIGHT_CB]->Bind(commandList, 1, 0, frameIndex);
@@ -243,16 +127,17 @@
 
     //RENDER STATIC MESHES
     {
-<<<<<<< HEAD
         const auto view = world.GetRegistry().View<const StaticMeshComponent, const TransformComponent>();
         int meshCounter = 0;
 
-        for (auto [entity, staticMeshComponent, transform] : view.each())
-        {
-            //UPDATE AND BIND MODEL MATRIX
-            glm::mat4x4 modelMatrix = glm::transpose(transform.GetWorldMatrix());
-            mConstBuffers[MODEL_MATRIX_CB]->Update(&modelMatrix, sizeof(glm::mat4x4), meshCounter, frameIndex);
-            mConstBuffers[MODEL_MATRIX_CB]->Bind(commandList, 2, meshCounter, frameIndex);
+    for (auto [entity, staticMeshComponent, transform] : view.each())
+    {
+        // UPDATE AND BIND MODEL AND INVESE TRANSPOSE MODEL MATRIX
+        glm::mat4x4 modelMatrices[2]{};
+        modelMatrices[0] = glm::transpose(transform.GetWorldMatrix());
+        modelMatrices[1] = glm::transpose(glm::inverse(modelMatrices[0]));
+        mConstBuffers[MODEL_MATRIX_CB]->Update(&modelMatrices, sizeof(glm::mat4x4) * 2, meshCounter, frameIndex);
+        mConstBuffers[MODEL_MATRIX_CB]->Bind(commandList, 2, meshCounter, frameIndex);
 
             //UPDATE AND BIND MATERIAL INFO
             InfoStruct::DXMaterialInfo materialInfo;
@@ -273,34 +158,6 @@
                 materialInfo.useMetallicRoughnessTex = staticMeshComponent.mMaterial->mMetallicRoughnessTexture != nullptr;
                 materialInfo.useNormalTex = staticMeshComponent.mMaterial->mNormalTexture != nullptr;
                 materialInfo.useOcclusionTex = staticMeshComponent.mMaterial->mOcclusionTexture != nullptr;
-=======
-        // UPDATE AND BIND MODEL AND INVESE TRANSPOSE MODEL MATRIX
-        glm::mat4x4 modelMatrices[2]{};
-        modelMatrices[0] = glm::transpose(transform.GetWorldMatrix());
-        modelMatrices[1] = glm::transpose(glm::inverse(modelMatrices[0]));
-        mConstBuffers[MODEL_MATRIX_CB]->Update(&modelMatrices, sizeof(glm::mat4x4) * 2, meshCounter, frameIndex);
-        mConstBuffers[MODEL_MATRIX_CB]->Bind(commandList, 2, meshCounter, frameIndex);
-
-        //UPDATE AND BIND MATERIAL INFO
-        InfoStruct::DXMaterialInfo materialInfo;
-        if (staticMeshComponent.mMaterial != nullptr) {
-            materialInfo.colorFactor = { staticMeshComponent.mMaterial->mBaseColorFactor.r,
-                staticMeshComponent.mMaterial->mBaseColorFactor.g,
-                staticMeshComponent.mMaterial->mBaseColorFactor.b,
-                0.f };
-            materialInfo.emissiveFactor = { staticMeshComponent.mMaterial->mEmissiveFactor.r,
-                staticMeshComponent.mMaterial->mEmissiveFactor.g,
-                staticMeshComponent.mMaterial->mEmissiveFactor.b,
-                0.f };
-            materialInfo.metallicFactor = staticMeshComponent.mMaterial->mMetallicFactor;
-            materialInfo.roughnessFactor = staticMeshComponent.mMaterial->mRoughnessFactor;
-            materialInfo.normalScale = staticMeshComponent.mMaterial->mNormalScale;
-            materialInfo.useColorTex = staticMeshComponent.mMaterial->mBaseColorTexture != nullptr;
-            materialInfo.useEmissiveTex = staticMeshComponent.mMaterial->mEmissiveTexture != nullptr;
-            materialInfo.useMetallicRoughnessTex = staticMeshComponent.mMaterial->mMetallicRoughnessTexture != nullptr;
-            materialInfo.useNormalTex = staticMeshComponent.mMaterial->mNormalTexture != nullptr;
-            materialInfo.useOcclusionTex = staticMeshComponent.mMaterial->mOcclusionTexture != nullptr;
->>>>>>> 8ccd5dfb
             
                 //BIND TEXTURES
                 if (materialInfo.useColorTex)
