--- conflicted
+++ resolved
@@ -133,14 +133,11 @@
             // It won't be rendered anyway,
             // so let's not bother finalising
             // the loading process.
-<<<<<<< HEAD
-            if (staticMeshComponent.mMaterial == nullptr
-                || staticMeshComponent.mStaticMesh == nullptr)
-            {
-                continue;
-            }
-
-            SendMaterialToGPUIfReady(*staticMeshComponent.mMaterial);
+            if (staticMeshComponent.mMaterial != nullptr
+                && staticMeshComponent.mStaticMesh != nullptr)
+            {
+                SendMaterialToGPUIfReady(*staticMeshComponent.mMaterial);            
+            }
         }
     }
 
@@ -152,20 +149,12 @@
             // It won't be rendered anyway,
             // so let's not bother finalising
             // the loading process.
-            if (skinnedMeshComponent.mMaterial == nullptr
-                || skinnedMeshComponent.mSkinnedMesh == nullptr)
-            {
-                continue;
-            }
-
+            if (skinnedMeshComponent.mMaterial != nullptr
+                && skinnedMeshComponent.mSkinnedMesh != nullptr)
+            {
             SendMaterialToGPUIfReady(*skinnedMeshComponent.mMaterial);
-=======
-            if (staticMeshComponent.mMaterial != nullptr
-                && staticMeshComponent.mStaticMesh != nullptr)
-            {
-                SendMaterialToGPUIfReady(*staticMeshComponent.mMaterial);
-            }
->>>>>>> 2784d7bb
+            }
+
         }
     }
 
@@ -314,43 +303,23 @@
             //BIND TEXTURES
             if (materialInfo.useColorTex)
             {
-<<<<<<< HEAD
-                resourceHeap->BindToGraphics(commandList, 6, *staticMeshComponent.mMaterial->mBaseColorTexture->GetIndex());
+                resourceHeap->BindToGraphics(commandList, 5, staticMeshComponent.mMaterial->mBaseColorTexture->GetIndex());
             }
             if (materialInfo.useEmissiveTex)
             {
-                resourceHeap->BindToGraphics(commandList, 7, *staticMeshComponent.mMaterial->mEmissiveTexture->GetIndex());
+                resourceHeap->BindToGraphics(commandList, 6, staticMeshComponent.mMaterial->mEmissiveTexture->GetIndex());
             }
             if (materialInfo.useMetallicRoughnessTex)
             {
-                resourceHeap->BindToGraphics(commandList, 8, *staticMeshComponent.mMaterial->mMetallicRoughnessTexture->GetIndex());
+                resourceHeap->BindToGraphics(commandList, 7, staticMeshComponent.mMaterial->mMetallicRoughnessTexture->GetIndex());
             }
             if (materialInfo.useNormalTex)
             {
-                resourceHeap->BindToGraphics(commandList, 9, *staticMeshComponent.mMaterial->mNormalTexture->GetIndex());
+                resourceHeap->BindToGraphics(commandList, 8, staticMeshComponent.mMaterial->mNormalTexture->GetIndex());
             }
             if (materialInfo.useOcclusionTex)
             {
-                resourceHeap->BindToGraphics(commandList, 10, *staticMeshComponent.mMaterial->mOcclusionTexture->GetIndex());
-=======
-                resourceHeap->BindToGraphics(commandList, 5, staticMeshComponent.mMaterial->mBaseColorTexture->GetIndex());
-            }
-            if (materialInfo.useEmissiveTex)
-            {
-                resourceHeap->BindToGraphics(commandList, 6, staticMeshComponent.mMaterial->mEmissiveTexture->GetIndex());
-            }
-            if (materialInfo.useMetallicRoughnessTex)
-            {
-                resourceHeap->BindToGraphics(commandList, 7, staticMeshComponent.mMaterial->mMetallicRoughnessTexture->GetIndex());
-            }
-            if (materialInfo.useNormalTex)
-            {
-                resourceHeap->BindToGraphics(commandList, 8, staticMeshComponent.mMaterial->mNormalTexture->GetIndex());
-            }
-            if (materialInfo.useOcclusionTex)
-            {
                 resourceHeap->BindToGraphics(commandList, 9, staticMeshComponent.mMaterial->mOcclusionTexture->GetIndex());
->>>>>>> 2784d7bb
             }
         }
         else {
@@ -410,32 +379,33 @@
                 materialInfo.metallicFactor = skinnedMeshComponent.mMaterial->mMetallicFactor;
                 materialInfo.roughnessFactor = skinnedMeshComponent.mMaterial->mRoughnessFactor;
                 materialInfo.normalScale = skinnedMeshComponent.mMaterial->mNormalScale;
-                materialInfo.useColorTex = skinnedMeshComponent.mMaterial->mBaseColorTexture != nullptr && skinnedMeshComponent.mMaterial->mBaseColorTexture->GetIndex().has_value();
-                materialInfo.useEmissiveTex = skinnedMeshComponent.mMaterial->mEmissiveTexture != nullptr && skinnedMeshComponent.mMaterial->mEmissiveTexture->GetIndex().has_value();
-                materialInfo.useMetallicRoughnessTex = skinnedMeshComponent.mMaterial->mMetallicRoughnessTexture != nullptr && skinnedMeshComponent.mMaterial->mMetallicRoughnessTexture->GetIndex().has_value();
-                materialInfo.useNormalTex = skinnedMeshComponent.mMaterial->mNormalTexture != nullptr && skinnedMeshComponent.mMaterial->mNormalTexture->GetIndex().has_value();
-                materialInfo.useOcclusionTex = skinnedMeshComponent.mMaterial->mOcclusionTexture != nullptr && skinnedMeshComponent.mMaterial->mOcclusionTexture->GetIndex().has_value();
+            materialInfo.useColorTex = skinnedMeshComponent.mMaterial->mBaseColorTexture != nullptr && skinnedMeshComponent.mMaterial->mBaseColorTexture->WasSendToGPU();
+            materialInfo.useEmissiveTex = skinnedMeshComponent.mMaterial->mEmissiveTexture != nullptr && skinnedMeshComponent.mMaterial->mEmissiveTexture->WasSendToGPU();
+            materialInfo.useMetallicRoughnessTex = skinnedMeshComponent.mMaterial->mMetallicRoughnessTexture != nullptr && skinnedMeshComponent.mMaterial->mMetallicRoughnessTexture->WasSendToGPU();
+            materialInfo.useNormalTex = skinnedMeshComponent.mMaterial->mNormalTexture != nullptr && skinnedMeshComponent.mMaterial->mNormalTexture->WasSendToGPU();
+            materialInfo.useOcclusionTex = skinnedMeshComponent.mMaterial->mOcclusionTexture != nullptr && skinnedMeshComponent.mMaterial->mOcclusionTexture->WasSendToGPU();
+
             
                 //BIND TEXTURES
                 if (materialInfo.useColorTex)
                 {
-                    resourceHeap->BindToGraphics(commandList, 6, *skinnedMeshComponent.mMaterial->mBaseColorTexture->GetIndex());
+                    resourceHeap->BindToGraphics(commandList, 6, skinnedMeshComponent.mMaterial->mBaseColorTexture->GetIndex());
                 }
                 if (materialInfo.useEmissiveTex)
                 {
-                    resourceHeap->BindToGraphics(commandList, 7, *skinnedMeshComponent.mMaterial->mEmissiveTexture->GetIndex());
+                    resourceHeap->BindToGraphics(commandList, 7, skinnedMeshComponent.mMaterial->mEmissiveTexture->GetIndex());
                 }
                 if (materialInfo.useMetallicRoughnessTex)
                 {
-                    resourceHeap->BindToGraphics(commandList, 8, *skinnedMeshComponent.mMaterial->mMetallicRoughnessTexture->GetIndex());
+                    resourceHeap->BindToGraphics(commandList, 8, skinnedMeshComponent.mMaterial->mMetallicRoughnessTexture->GetIndex());
                 }
                 if (materialInfo.useNormalTex)
                 {
-                    resourceHeap->BindToGraphics(commandList, 9, *skinnedMeshComponent.mMaterial->mNormalTexture->GetIndex());
+                    resourceHeap->BindToGraphics(commandList, 9, skinnedMeshComponent.mMaterial->mNormalTexture->GetIndex());
                 }
                 if (materialInfo.useOcclusionTex)
                 {
-                    resourceHeap->BindToGraphics(commandList, 10, *skinnedMeshComponent.mMaterial->mOcclusionTexture->GetIndex());
+                    resourceHeap->BindToGraphics(commandList, 10, skinnedMeshComponent.mMaterial->mOcclusionTexture->GetIndex());
                 }
             }
             else {
@@ -482,55 +452,34 @@
     return MetaType{ MetaType::T<Renderer>{}, "Renderer", MetaType::Base<System>{} };
 }
 
-<<<<<<< HEAD
-static void SendMaterialToGPUIfReady(const Engine::Material& mat)
-=======
 void SendMaterialToGPUIfReady(const Engine::Material& mat)
->>>>>>> 2784d7bb
 {
     if (mat.mBaseColorTexture != nullptr
         && mat.mBaseColorTexture->IsReadyToSendToGPU())
     {
         mat.mBaseColorTexture->SendToGPU();
     }
-<<<<<<< HEAD
-
-=======
->>>>>>> 2784d7bb
     if (mat.mEmissiveTexture != nullptr
         && mat.mEmissiveTexture->IsReadyToSendToGPU())
     {
         mat.mEmissiveTexture->SendToGPU();
     }
-<<<<<<< HEAD
-
-=======
->>>>>>> 2784d7bb
+
     if (mat.mMetallicRoughnessTexture != nullptr
         && mat.mMetallicRoughnessTexture->IsReadyToSendToGPU())
     {
         mat.mMetallicRoughnessTexture->SendToGPU();
     }
-<<<<<<< HEAD
-
-=======
->>>>>>> 2784d7bb
+
     if (mat.mNormalTexture != nullptr
         && mat.mNormalTexture->IsReadyToSendToGPU())
     {
         mat.mNormalTexture->SendToGPU();
     }
-<<<<<<< HEAD
-
-=======
->>>>>>> 2784d7bb
+
     if (mat.mOcclusionTexture != nullptr
         && mat.mOcclusionTexture->IsReadyToSendToGPU())
     {
         mat.mOcclusionTexture->SendToGPU();
     }
-<<<<<<< HEAD
-}
-=======
-}
->>>>>>> 2784d7bb
+}