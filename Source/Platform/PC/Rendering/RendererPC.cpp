#include "Precomp.h"
#include "Platform/PC/Rendering/RendererPC.h"
#include "Core/Device.h"
#include "Core/FileIO.h"

#include "Platform/PC/Rendering/DX12Classes/DXSignature.h"
#include "Platform/PC/Rendering/DX12Classes/DXConstBuffer.h"
#include "Platform/PC/Rendering/DX12Classes/DXPipeline.h"
#include "Platform/PC/Rendering/DX12Classes/DXDescHeap.h"
#include "Platform/PC/Rendering/DX12Classes/DXResource.h"

#include "Components/StaticMeshComponent.h"
#include "Components/TransformComponent.h"
#include "World/Registry.h"
#include "World/World.h"
#include "Meta/MetaType.h"
#include "Meta/MetaManager.h"

#include "World/WorldRenderer.h"
#include "Components/CameraComponent.h"
#include "Components/PointLightComponent.h"
#include "Components/DirectionalLightComponent.h"
#include "Assets/Material.h"
#include "Assets/Texture.h"
#include "Assets/StaticMesh.h"
#include "Utilities/DebugRenderer.h"

Engine::Renderer::Renderer()
{
    if (Device::IsHeadless())
    {
        return;
    }

    Device& engineDevice = Device::Get();

    ID3D12Device5* device = reinterpret_cast<ID3D12Device5*>(engineDevice.GetDevice());

    //CREATE PBR PIPELINE
    FileIO& fileIO = FileIO::Get();
    std::string shaderPath = fileIO.GetPath(FileIO::Directory::EngineAssets, "shaders/HLSL/PBRVertex.hlsl");
    ComPtr<ID3DBlob> v = DXPipeline::ShaderToBlob(shaderPath.c_str(), "vs_5_0");

    shaderPath = fileIO.GetPath(FileIO::Directory::EngineAssets, "shaders/HLSL/PBRPixel.hlsl");
<<<<<<< HEAD
    ComPtr<ID3DBlob> p = DXPipeline::ShaderToBlob(shaderPath.c_str(), "ps_5_0");

    CD3DX12_RASTERIZER_DESC rast = CD3DX12_RASTERIZER_DESC(D3D12_DEFAULT);
    CD3DX12_DEPTH_STENCIL_DESC depth = CD3DX12_DEPTH_STENCIL_DESC(D3D12_DEFAULT);
    depth.DepthFunc = D3D12_COMPARISON_FUNC_EQUAL;
=======
    ComPtr<ID3DBlob> p = DXPipeline::ShaderToBlob(shaderPath.c_str(), "ps_5_0", "main");

    mPBRPipeline = std::make_unique<DXPipeline>();
    CD3DX12_RASTERIZER_DESC rast = CD3DX12_RASTERIZER_DESC(D3D12_DEFAULT);
    CD3DX12_DEPTH_STENCIL_DESC depth = CD3DX12_DEPTH_STENCIL_DESC(D3D12_DEFAULT);
    depth.DepthFunc = D3D12_COMPARISON_FUNC_EQUAL;

>>>>>>> a3b8147f
    rast.CullMode = D3D12_CULL_MODE_FRONT;

    mPBRPipeline = std::make_unique<DXPipeline>();
    mPBRPipeline->AddInput("POSITION", DXGI_FORMAT_R32G32B32A32_FLOAT, 0);
    mPBRPipeline->AddInput("NORMAL", DXGI_FORMAT_R32G32B32A32_FLOAT, 1);
    mPBRPipeline->AddInput("TEXCOORD", DXGI_FORMAT_R32G32_FLOAT, 2);
    mPBRPipeline->AddInput("TANGENT", DXGI_FORMAT_R32G32B32_FLOAT, 3);
    mPBRPipeline->AddRenderTarget(DXGI_FORMAT_R8G8B8A8_UNORM);
    mPBRPipeline->SetRasterizer(rast);
    mPBRPipeline->SetDepthState(depth);
    mPBRPipeline->SetVertexAndPixelShaders(v->GetBufferPointer(), v->GetBufferSize(), p->GetBufferPointer(), p->GetBufferSize());
    mPBRPipeline->CreatePipeline(device, reinterpret_cast<DXSignature*>(engineDevice.GetSignature()), L"PBR RENDER PIPELINE");
    
    shaderPath = fileIO.GetPath(FileIO::Directory::EngineAssets, "shaders/HLSL/ZVertex.hlsl");
    v = DXPipeline::ShaderToBlob(shaderPath.c_str(), "vs_5_0");
    mZPipeline = std::make_unique<DXPipeline>();
    mZPipeline->AddInput("POSITION", DXGI_FORMAT_R32G32B32_FLOAT, 0);
    mZPipeline->AddRenderTarget(DXGI_FORMAT_R8G8B8A8_UNORM);
    mZPipeline->SetRasterizer(rast);
    mZPipeline->SetVertexAndPixelShaders(v->GetBufferPointer(), v->GetBufferSize(), nullptr, 0);
    mZPipeline->CreatePipeline(device, reinterpret_cast<DXSignature*>(engineDevice.GetSignature()), L"DEPTH RENDER PIPELINE");

    shaderPath = fileIO.GetPath(FileIO::Directory::EngineAssets, "shaders/HLSL/Clustering/ClusterGridCS.hlsl");
    ComPtr<ID3DBlob> cs = DXPipeline::ShaderToBlob(shaderPath.c_str(), "vs_5_0", true);
    mClusterGridPipeline = std::make_unique<DXPipeline>();
    mClusterGridPipeline->SetComputeShader(cs->GetBufferPointer(), cs->GetBufferSize());
    mClusterGridPipeline->CreatePipeline(device, reinterpret_cast<DXSignature*>(engineDevice.GetComputeSignature()), L"CLUSTER GRID COMPUTE SHADER");

    //CREATE CONSTANT BUFFERS
    mConstBuffers[CAM_MATRIX_CB] = std::make_unique<DXConstBuffer>(device, sizeof(InfoStruct::DXMatrixInfo), 1, "Matrix buffer default shader", FRAME_BUFFER_COUNT);
    mConstBuffers[LIGHT_CB] = std::make_unique<DXConstBuffer>(device, sizeof(InfoStruct::DXLightInfo), 1, "Point light buffer", FRAME_BUFFER_COUNT);
    mConstBuffers[MATERIAL_CB] = std::make_unique<DXConstBuffer>(device, sizeof(InfoStruct::DXMaterialInfo), MAX_MESHES + 2, "Material info data", FRAME_BUFFER_COUNT);
    mConstBuffers[MODEL_MATRIX_CB] = std::make_unique<DXConstBuffer>(device, sizeof(glm::mat4x4) * 2, MAX_MESHES, "Mesh matrix data", FRAME_BUFFER_COUNT);
    mConstBuffers[CLUSTER_INFO_CB] = std::make_unique<DXConstBuffer>(device, sizeof(InfoStruct::DXClusterInfo), 1, "Cluster creation data", FRAME_BUFFER_COUNT);

    auto heapProperties = CD3DX12_HEAP_PROPERTIES(D3D12_HEAP_TYPE_DEFAULT);
    auto resourceDesc = CD3DX12_RESOURCE_DESC::Buffer(sizeof(InfoStruct::DXCluster) * 50, D3D12_RESOURCE_FLAG_ALLOW_UNORDERED_ACCESS);
    mClusterResource = std::make_unique<DXResource>(device, heapProperties, resourceDesc, nullptr, "CLUSTER RESULT BUFFER");
   
    D3D12_UNORDERED_ACCESS_VIEW_DESC  uavDesc = {};
    uavDesc.ViewDimension = D3D12_UAV_DIMENSION_BUFFER;
    uavDesc.Format = DXGI_FORMAT_UNKNOWN;
    uavDesc.Buffer.Flags = D3D12_BUFFER_UAV_FLAG_NONE;
    uavDesc.Buffer.FirstElement = 0;
    uavDesc.Buffer.StructureByteStride = sizeof(InfoStruct::DXCluster);
    uavDesc.Buffer.NumElements = 50;
    clusterUavIndex = engineDevice.AllocateUAV(mClusterResource.get(), uavDesc);
}

void Engine::Renderer::Render(const World& world)
{
    Device& engineDevice = Device::Get();
    ID3D12GraphicsCommandList4* commandList = reinterpret_cast<ID3D12GraphicsCommandList4*>(engineDevice.GetCommandList());
    std::shared_ptr<DXDescHeap> resourceHeap = engineDevice.GetDescriptorHeap(RESOURCE_HEAP);
    int frameIndex = engineDevice.GetFrameIndex();

    commandList->IASetPrimitiveTopology(D3D_PRIMITIVE_TOPOLOGY_TRIANGLELIST); 

    //GET WORLD
    const auto optionalEntityCameraPair = world.GetRenderer().GetMainCamera();
    ASSERT_LOG(optionalEntityCameraPair.has_value(), "DX12 draw requests have been made, but they cannot be cleared as there is no camera to draw them to");

    //UPDATE CAMERA
    const auto camera = optionalEntityCameraPair->second;
    InfoStruct::DXMatrixInfo matrixInfo;
    //matrixInfo.pm = camera.GetProjection();
    matrixInfo.pm = glm::transpose(glm::scale(camera.GetProjection(), glm::vec3(1.f, -1.f, 1.f)));
    matrixInfo.vm = glm::transpose(camera.GetView());

    matrixInfo.ipm = glm::inverse(matrixInfo.pm);
    matrixInfo.ivm = glm::inverse(matrixInfo.vm);
    mConstBuffers[CAM_MATRIX_CB]->Update(&matrixInfo, sizeof(InfoStruct::DXMatrixInfo), 0, frameIndex);

    //UPDATE LIGHTS
    const auto pointLightView = world.GetRegistry().View<const PointLightComponent, const TransformComponent>();
    int pointLightCounter = 0;
    for (auto [entity, lightComponent, transform] : pointLightView.each()) {
        if (pointLightCounter < MAX_LIGHTS) {
            lights.mPointLights[pointLightCounter].mPosition = glm::vec4(transform.GetWorldPosition(),1.f);
            lights.mPointLights[pointLightCounter].mColorAndIntensity = glm::vec4(lightComponent.mColor, lightComponent.mIntensity);
            lights.mPointLights[pointLightCounter].mRadius = lightComponent.mRange;
        }
        else {
            LOG(LogCore, Warning, ("Maximum (%i) of point lights has been surpassed.", MAX_LIGHTS));
            break;
        }
        pointLightCounter++;
    }
    const auto dirLightView = world.GetRegistry().View<const DirectionalLightComponent, const TransformComponent>();
    int dirLightCounter = 0;
    for (auto [entity, lightComponent, transform] : dirLightView.each()) {
        if (dirLightCounter < MAX_LIGHTS) {
            glm::quat quatRotation = transform.GetLocalOrientation();
            glm::vec3 baseDir = glm::vec3(0, 0, 1);
            glm::vec3 lightDirection = quatRotation * baseDir;

            lights.mDirLights[dirLightCounter].mDir = glm::vec4(lightDirection, 1.f);
            lights.mDirLights[dirLightCounter].mColorAndIntensity = glm::vec4(lightComponent.mColor, lightComponent.mIntensity);
        }
        else {
            LOG(LogCore, Warning, ("Maximum (%i) of directional lights has been surpassed.", MAX_LIGHTS));
            break;
        }
        dirLightCounter++;
    }

    mConstBuffers[LIGHT_CB]->Update(&lights, sizeof(InfoStruct::DXLightInfo), 0, frameIndex);

    //BIND CONSTANT BUFFERS
    mConstBuffers[LIGHT_CB]->Bind(commandList, 1, 0, frameIndex);
    mConstBuffers[CAM_MATRIX_CB]->Bind(commandList, 0, 0, frameIndex);
    mConstBuffers[CAM_MATRIX_CB]->Bind(commandList, 4, 0, frameIndex);

    ID3D12DescriptorHeap* descriptorHeaps[] = {resourceHeap->Get()};
    commandList->SetDescriptorHeaps(_countof(descriptorHeaps), descriptorHeaps);

    const auto view = world.GetRegistry().View<const StaticMeshComponent, const TransformComponent>();
    int meshCounter = 0;

    //DEPTH PRE PASS
    for (auto [entity, staticMeshComponent, transform] : view.each()) {
        commandList->SetPipelineState(mZPipeline->GetPipeline().Get());
        glm::mat4x4 modelMatrices[2]{};
        modelMatrices[0] = glm::transpose(transform.GetWorldMatrix());
        modelMatrices[1] = glm::transpose(glm::inverse(modelMatrices[0]));
        mConstBuffers[MODEL_MATRIX_CB]->Update(&modelMatrices, sizeof(glm::mat4x4) * 2, meshCounter, frameIndex);
        mConstBuffers[MODEL_MATRIX_CB]->Bind(commandList, 2, meshCounter, frameIndex);

        if (!staticMeshComponent.mStaticMesh)
            continue;

        staticMeshComponent.mStaticMesh->DrawMeshVertexOnly();
        meshCounter++;
    }

    meshCounter = 0;
    //RENDERING
    for (auto [entity, staticMeshComponent, transform] : view.each())
    {
        commandList->SetPipelineState(mPBRPipeline->GetPipeline().Get());
        mConstBuffers[MODEL_MATRIX_CB]->Bind(commandList, 2, meshCounter, frameIndex);

        //UPDATE AND BIND MATERIAL INFO
        InfoStruct::DXMaterialInfo materialInfo;
        if (staticMeshComponent.mMaterial != nullptr) {
            materialInfo.colorFactor = { staticMeshComponent.mMaterial->mBaseColorFactor.r,
                staticMeshComponent.mMaterial->mBaseColorFactor.g,
                staticMeshComponent.mMaterial->mBaseColorFactor.b,
                0.f };
            materialInfo.emissiveFactor = { staticMeshComponent.mMaterial->mEmissiveFactor.r,
                staticMeshComponent.mMaterial->mEmissiveFactor.g,
                staticMeshComponent.mMaterial->mEmissiveFactor.b,
                0.f };
            materialInfo.metallicFactor = staticMeshComponent.mMaterial->mMetallicFactor;
            materialInfo.roughnessFactor = staticMeshComponent.mMaterial->mRoughnessFactor;
            materialInfo.normalScale = staticMeshComponent.mMaterial->mNormalScale;
            materialInfo.useColorTex = staticMeshComponent.mMaterial->mBaseColorTexture != nullptr;
            materialInfo.useEmissiveTex = staticMeshComponent.mMaterial->mEmissiveTexture != nullptr;
            materialInfo.useMetallicRoughnessTex = staticMeshComponent.mMaterial->mMetallicRoughnessTexture != nullptr;
            materialInfo.useNormalTex = staticMeshComponent.mMaterial->mNormalTexture != nullptr;
            materialInfo.useOcclusionTex = staticMeshComponent.mMaterial->mOcclusionTexture != nullptr;

            //BIND TEXTURES
            if (materialInfo.useColorTex)
            {
                resourceHeap->BindToGraphics(commandList, 5, staticMeshComponent.mMaterial->mBaseColorTexture->GetIndex());
            }
            if (materialInfo.useEmissiveTex)
            {
                resourceHeap->BindToGraphics(commandList, 6, staticMeshComponent.mMaterial->mEmissiveTexture->GetIndex());
            }
            if (materialInfo.useMetallicRoughnessTex)
            {
                resourceHeap->BindToGraphics(commandList, 7, staticMeshComponent.mMaterial->mMetallicRoughnessTexture->GetIndex());
            }
            if (materialInfo.useNormalTex)
            {
                resourceHeap->BindToGraphics(commandList, 8, staticMeshComponent.mMaterial->mNormalTexture->GetIndex());
            }
            if (materialInfo.useOcclusionTex)
            {
                resourceHeap->BindToGraphics(commandList, 9, staticMeshComponent.mMaterial->mOcclusionTexture->GetIndex());
            }
        }
        else {
            materialInfo.colorFactor = { 0.f, 0.f, 0.f, 0.f };
            materialInfo.emissiveFactor = { 0.f, 0.f, 0.f, 0.f };
            materialInfo.metallicFactor = 0.f;
            materialInfo.roughnessFactor = 0.f;
            materialInfo.normalScale = 0.f;
            materialInfo.useColorTex = false;
            materialInfo.useEmissiveTex = false;
            materialInfo.useMetallicRoughnessTex = false;
            materialInfo.useNormalTex = false;
            materialInfo.useOcclusionTex = false;

        }
        mConstBuffers[MATERIAL_CB]->Update(&materialInfo, sizeof(InfoStruct::DXMaterialInfo), meshCounter, frameIndex);
        mConstBuffers[MATERIAL_CB]->Bind(commandList, 3, meshCounter, frameIndex);

<<<<<<< HEAD
        //DRAW THE MESH
=======
>>>>>>> a3b8147f
        if (!staticMeshComponent.mStaticMesh)
            continue;

        //DRAW THE MESH
        staticMeshComponent.mStaticMesh->DrawMesh();
        meshCounter++;
    }
}

Engine::MetaType Engine::Renderer::Reflect()
{
    return MetaType{ MetaType::T<Renderer>{}, "Renderer", MetaType::Base<System>{} };
}

void Engine::Renderer::CalculateClusterGrid()
{
}<|MERGE_RESOLUTION|>--- conflicted
+++ resolved
@@ -42,21 +42,12 @@
     ComPtr<ID3DBlob> v = DXPipeline::ShaderToBlob(shaderPath.c_str(), "vs_5_0");
 
     shaderPath = fileIO.GetPath(FileIO::Directory::EngineAssets, "shaders/HLSL/PBRPixel.hlsl");
-<<<<<<< HEAD
-    ComPtr<ID3DBlob> p = DXPipeline::ShaderToBlob(shaderPath.c_str(), "ps_5_0");
-
-    CD3DX12_RASTERIZER_DESC rast = CD3DX12_RASTERIZER_DESC(D3D12_DEFAULT);
-    CD3DX12_DEPTH_STENCIL_DESC depth = CD3DX12_DEPTH_STENCIL_DESC(D3D12_DEFAULT);
-    depth.DepthFunc = D3D12_COMPARISON_FUNC_EQUAL;
-=======
     ComPtr<ID3DBlob> p = DXPipeline::ShaderToBlob(shaderPath.c_str(), "ps_5_0", "main");
 
     mPBRPipeline = std::make_unique<DXPipeline>();
     CD3DX12_RASTERIZER_DESC rast = CD3DX12_RASTERIZER_DESC(D3D12_DEFAULT);
     CD3DX12_DEPTH_STENCIL_DESC depth = CD3DX12_DEPTH_STENCIL_DESC(D3D12_DEFAULT);
     depth.DepthFunc = D3D12_COMPARISON_FUNC_EQUAL;
-
->>>>>>> a3b8147f
     rast.CullMode = D3D12_CULL_MODE_FRONT;
 
     mPBRPipeline = std::make_unique<DXPipeline>();
@@ -257,10 +248,6 @@
         mConstBuffers[MATERIAL_CB]->Update(&materialInfo, sizeof(InfoStruct::DXMaterialInfo), meshCounter, frameIndex);
         mConstBuffers[MATERIAL_CB]->Bind(commandList, 3, meshCounter, frameIndex);
 
-<<<<<<< HEAD
-        //DRAW THE MESH
-=======
->>>>>>> a3b8147f
         if (!staticMeshComponent.mStaticMesh)
             continue;
 
