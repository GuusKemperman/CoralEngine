--- conflicted
+++ resolved
@@ -347,7 +347,6 @@
         }
     }
 
-<<<<<<< HEAD
     commandList->SetPipelineState(mZSkinnedPipeline.Get());
     {
         const auto view = world.GetRegistry().View<const SkinnedMeshComponent, const TransformComponent>();
@@ -368,79 +367,6 @@
         }
     }
 
-=======
-    uint32 particleCounter = 0;
-
-    {
-        const auto view = world.GetRegistry().View<const ParticleEmitterComponent, const ParticleMeshRendererComponent, const ParticleColorComponent>(entt::exclude<ParticleColorOverTimeComponent>);
-
-        for (auto [entity, emitter, meshRenderer, colorComponent] : view.each())
-        {
-            if (!meshRenderer.AreAnyVisible(emitter))
-            {
-                continue;
-            }
-
-            const size_t numOfParticles = emitter.GetNumOfParticles();
-            for (uint32 i = 0; i < numOfParticles; i++)
-            {
-                if (emitter.IsParticleAlive(i))
-                {
-                    if (particleCounter >= MAX_PARTICLES)
-                    {
-                        LOG(LogCore, Warning, "Maximum of particles per frame reached. Tell a programmer to increase it :)");
-                        return;
-                    }
-
-                    if (!meshRenderer.mParticleMesh)
-                    {
-                        continue;
-                    }
-
-                    gpuWorld.GetConstantBuffer(InfoStruct::PARTICLE_MODEL_MATRIX_CB).Bind(commandList, 1, particleCounter, frameIndex);
-                    meshRenderer.mParticleMesh->DrawMeshVertexOnly();
-
-                    particleCounter++;
-                }
-            }
-        }
-    }
-
-    {
-        const auto view = world.GetRegistry().View<const ParticleEmitterComponent, const ParticleMeshRendererComponent, const ParticleColorComponent, const ParticleColorOverTimeComponent>();
-
-        for (auto [entity, emitter, meshRenderer, colorComponent, colorOverTime] : view.each())
-        {
-            if (!meshRenderer.AreAnyVisible(emitter))
-            {
-                continue;
-            }
-
-            const size_t numOfParticles = emitter.GetNumOfParticles();
-            for (uint32 i = 0; i < numOfParticles; i++)
-            {
-                if (emitter.IsParticleAlive(i))
-                {
-                    if (particleCounter >= MAX_PARTICLES)
-                    {
-                        LOG(LogCore, Warning, "Maximum of particles per frame reached. Tell a programmer to increase it :)");
-                        return;
-                    }
-
-                    if (!meshRenderer.mParticleMesh)
-                    {
-                        continue;
-                    }
-
-                    gpuWorld.GetConstantBuffer(InfoStruct::PARTICLE_MODEL_MATRIX_CB).Bind(commandList, 1, particleCounter, frameIndex);
-                    meshRenderer.mParticleMesh->DrawMeshVertexOnly();
-
-                    particleCounter++;
-                }
-            }
-        }
-    }
->>>>>>> a6c2db4a
 
 
     commandList->SetPipelineState(mZSkinnedPipeline.Get());
