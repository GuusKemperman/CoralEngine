--- conflicted
+++ resolved
@@ -390,7 +390,6 @@
         }
     }
 
-<<<<<<< HEAD
     meshCounter = 0;
     gpuWorld.GetSelectedMeshFrameBuffer().Bind();
 
@@ -433,10 +432,6 @@
             meshCounter++;
         }
     }
-=======
-
-
->>>>>>> 9662f8a0
 }
 
 void CE::MeshRenderer::HandleColorComponent(const World& world, const entt::entity& entity, int meshCounter, int frameIndex)
