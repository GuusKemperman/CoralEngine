--- conflicted
+++ resolved
@@ -21,12 +21,7 @@
 #include "Platform/PC/Core/DevicePC.h"
 #include "Platform/PC/Rendering/DX12Classes/DXConstBuffer.h"
 
-<<<<<<< HEAD
-
-Engine::DebugRenderingData::DebugRenderingData()
-=======
 CE::DebugRenderingData::DebugRenderingData()
->>>>>>> 632808ba
 {
     Device& engineDevice = Device::Get();
     ID3D12Device5* device = reinterpret_cast<ID3D12Device5*>(engineDevice.GetDevice());
@@ -388,9 +383,6 @@
 
             }
 
-<<<<<<< HEAD
-            mConstBuffers[InfoStruct::MATERIAL_INFO_CB]->Update(&materialInfo, sizeof(InfoStruct::DXMaterialInfo), meshCounter, frameIndex);
-=======
             float uvScale = staticMeshComponent.mTiling;
 
             if(staticMeshComponent.mTilesWithMeshScale)
@@ -402,8 +394,7 @@
 
             materialInfo.uvScale = glm::vec4(uvScale, uvScale, 1.f, 1.f);
 
-            mConstBuffers[MATERIAL_INFO_CB]->Update(&materialInfo, sizeof(InfoStruct::DXMaterialInfo), meshCounter, frameIndex);
->>>>>>> 632808ba
+            mConstBuffers[InfoStruct::MATERIAL_INFO_CB]->Update(&materialInfo, sizeof(InfoStruct::DXMaterialInfo), meshCounter, frameIndex);
             meshCounter++;
         }
     }
