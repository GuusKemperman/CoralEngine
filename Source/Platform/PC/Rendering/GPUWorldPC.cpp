#include "Precomp.h"
#include "Platform/PC/Rendering/GPUWorldPC.h"

#include "World/World.h"
#include "World/WorldViewport.h"
#include "World/Registry.h"

#include "Assets/Material.h"
#include "Assets/Texture.h"
#include "Assets/StaticMesh.h"
#include "Assets/SkinnedMesh.h"

#include "Components/TransformComponent.h"
#include "Components/CameraComponent.h"
#include "Components/DirectionalLightComponent.h"
#include "Components/PointLightComponent.h"
#include "Components/StaticMeshComponent.h"
#include "Components/SkinnedMeshComponent.h"
#include "Rendering/GPUWorld.h"

#include "Platform/PC/Core/DevicePC.h"
#include "Platform/PC/Rendering/DX12Classes/DXConstBuffer.h"

Engine::DebugRenderingData::DebugRenderingData()
{
    Device& engineDevice = Device::Get();
    ID3D12Device5* device = reinterpret_cast<ID3D12Device5*>(engineDevice.GetDevice());

    uint bufferSize = sizeof(glm::vec3) * MAX_LINE_VERTICES;
    mVertexPositionBuffer = std::make_unique<DXResource>(device, CD3DX12_HEAP_PROPERTIES(D3D12_HEAP_TYPE_DEFAULT), 
        CD3DX12_RESOURCE_DESC::Buffer(bufferSize), nullptr, "Line vertex position buffer");
    mVertexPositionBuffer->CreateUploadBuffer(device, bufferSize, 0);

    mVertexPositionBufferView.BufferLocation = mVertexPositionBuffer->GetResource()->GetGPUVirtualAddress();
    mVertexPositionBufferView.StrideInBytes = sizeof(glm::vec3);
    mVertexPositionBufferView.SizeInBytes = bufferSize;

    bufferSize = sizeof(glm::vec4) * MAX_LINE_VERTICES;
    mVertexColorBuffer = std::make_unique<DXResource>(device, CD3DX12_HEAP_PROPERTIES(D3D12_HEAP_TYPE_DEFAULT), 
        CD3DX12_RESOURCE_DESC::Buffer(bufferSize), nullptr, "Line vertex color buffer");
    mVertexColorBuffer->CreateUploadBuffer(device, bufferSize, 0);

    mVertexColorBufferView.BufferLocation = mVertexColorBuffer->GetResource()->GetGPUVirtualAddress();
    mVertexColorBufferView.StrideInBytes = sizeof(glm::vec4);
    mVertexColorBufferView.SizeInBytes = bufferSize;

    mPositions.resize(MAX_LINE_VERTICES);
    mColors.resize(MAX_LINE_VERTICES);
}

Engine::DebugRenderingData::~DebugRenderingData() = default;

Engine::UIRenderingData::UIRenderingData()
{
    Device& engineDevice = Device::Get();
    ID3D12Device5* device = reinterpret_cast<ID3D12Device5*>(engineDevice.GetDevice());
    ID3D12GraphicsCommandList4* uploadCmdList = reinterpret_cast<ID3D12GraphicsCommandList4*>(engineDevice.GetUploadCommandList());
    engineDevice.StartUploadCommands();

    std::vector<glm::vec3> positions =
    {
        glm::vec3(-0.5f, 0.5f, 0.0f),  // Top Left
        glm::vec3(0.5f, 0.5f, 0.0f),   // Top Right
        glm::vec3(-0.5f, -0.5f, 0.0f), // Bottom Left
        glm::vec3(0.5f, -0.5f, 0.0f),  // Bottom Right
    };
    std::vector<glm::vec2> uvs = 
    {
        glm::vec2(0.f),
        glm::vec2(1.f, 0.f),
        glm::vec2(0.f, 1.f),
        glm::vec2(1.f, 1.f)
    };
    std::vector<uint32> indices = { 0, 1, 2, 3, 2, 1 };
    int vBufferSize = sizeof(glm::vec3) * static_cast<int>(positions.size());
    int tBufferSize = sizeof(glm::vec2) * static_cast<int>(uvs.size());
    int iBufferSize = sizeof(uint32) * static_cast<int>(indices.size());

    mQuadVResource = std::make_unique<DXResource>(device, CD3DX12_HEAP_PROPERTIES(D3D12_HEAP_TYPE_DEFAULT), CD3DX12_RESOURCE_DESC::Buffer(vBufferSize), nullptr, "UI Vertex resource buffer");
    mQuadUVResource = std::make_unique<DXResource>(device, CD3DX12_HEAP_PROPERTIES(D3D12_HEAP_TYPE_DEFAULT), CD3DX12_RESOURCE_DESC::Buffer(tBufferSize), nullptr, "UI UV resource buffer");
    mIndicesResource = std::make_unique<DXResource>(device, CD3DX12_HEAP_PROPERTIES(D3D12_HEAP_TYPE_DEFAULT), CD3DX12_RESOURCE_DESC::Buffer(iBufferSize), nullptr, "UI indices resource buffer");

    mQuadVResource->CreateUploadBuffer(device, vBufferSize, 0);
    mQuadUVResource->CreateUploadBuffer(device, tBufferSize, 0);
    mIndicesResource->CreateUploadBuffer(device, iBufferSize, 0);

    D3D12_SUBRESOURCE_DATA vData = {};
    vData.pData = positions.data();
    vData.RowPitch = sizeof(float) * 3;
    vData.SlicePitch = vBufferSize;

    D3D12_SUBRESOURCE_DATA uData = {};
    uData.pData = uvs.data();
    uData.RowPitch = sizeof(float) * 2;
    uData.SlicePitch = tBufferSize;

    D3D12_SUBRESOURCE_DATA iData = {};
    iData.pData = indices.data();
    iData.RowPitch = iBufferSize;
    iData.SlicePitch = iBufferSize;

    mQuadVResource->Update(uploadCmdList, vData, D3D12_RESOURCE_STATE_VERTEX_AND_CONSTANT_BUFFER, 0, 1);
    mQuadUVResource->Update(uploadCmdList, uData, D3D12_RESOURCE_STATE_VERTEX_AND_CONSTANT_BUFFER, 0, 1);
    mIndicesResource->Update(uploadCmdList, iData, D3D12_RESOURCE_STATE_INDEX_BUFFER, 0, 1);

    mVertexBufferView.BufferLocation = mQuadVResource->GetResource()->GetGPUVirtualAddress();
    mVertexBufferView.StrideInBytes = sizeof(float) * 3;
    mVertexBufferView.SizeInBytes = vBufferSize;

    mTexCoordBufferView.BufferLocation = mQuadUVResource->GetResource()->GetGPUVirtualAddress();
    mTexCoordBufferView.StrideInBytes = sizeof(float) * 2;
    mTexCoordBufferView.SizeInBytes = tBufferSize;

    mIndexBufferView.BufferLocation = mIndicesResource->GetResource()->GetGPUVirtualAddress();
    mIndexBufferView.Format = DXGI_FORMAT_R32_UINT;
    mIndexBufferView.SizeInBytes = iBufferSize;

    mModelMatBuffer = std::make_unique<DXConstBuffer>(device, sizeof(glm::mat4x4) * 2, MAX_MESHES, "UI Mesh matrix data", FRAME_BUFFER_COUNT);
    mColorBuffer = std::make_unique<DXConstBuffer>(device, sizeof(InfoStruct::ColorInfo), MAX_MESHES, "UI Mesh color data", FRAME_BUFFER_COUNT);
    engineDevice.SubmitUploadCommands();
}

<<<<<<< HEAD
Engine::DebugRenderingData::~DebugRenderingData() = default;

Engine::UIRenderingData::UIRenderingData()
{
    Device& engineDevice = Device::Get();
    ID3D12Device5* device = reinterpret_cast<ID3D12Device5*>(engineDevice.GetDevice());
    ID3D12GraphicsCommandList4* uploadCmdList = reinterpret_cast<ID3D12GraphicsCommandList4*>(engineDevice.GetUploadCommandList());
    engineDevice.StartUploadCommands();

    std::vector<glm::vec3> positions =
    {
        glm::vec3(-0.5f, 0.5f, 0.0f),  // Top Left
        glm::vec3(0.5f, 0.5f, 0.0f),   // Top Right
        glm::vec3(-0.5f, -0.5f, 0.0f), // Bottom Left
        glm::vec3(0.5f, -0.5f, 0.0f),  // Bottom Right
    };
    std::vector<glm::vec2> uvs = 
    {
        glm::vec2(0.f),
        glm::vec2(1.f, 0.f),
        glm::vec2(0.f, 1.f),
        glm::vec2(1.f, 1.f)
    };
    std::vector<uint32> indices = { 0, 1, 2, 3, 2, 1 };
    int vBufferSize = sizeof(glm::vec3) * static_cast<int>(positions.size());
    int tBufferSize = sizeof(glm::vec2) * static_cast<int>(uvs.size());
    int iBufferSize = sizeof(uint32) * static_cast<int>(indices.size());

    mQuadVResource = std::make_unique<DXResource>(device, CD3DX12_HEAP_PROPERTIES(D3D12_HEAP_TYPE_DEFAULT), CD3DX12_RESOURCE_DESC::Buffer(vBufferSize), nullptr, "UI Vertex resource buffer");
    mQuadUVResource = std::make_unique<DXResource>(device, CD3DX12_HEAP_PROPERTIES(D3D12_HEAP_TYPE_DEFAULT), CD3DX12_RESOURCE_DESC::Buffer(tBufferSize), nullptr, "UI UV resource buffer");
    mIndicesResource = std::make_unique<DXResource>(device, CD3DX12_HEAP_PROPERTIES(D3D12_HEAP_TYPE_DEFAULT), CD3DX12_RESOURCE_DESC::Buffer(iBufferSize), nullptr, "UI indices resource buffer");

    mQuadVResource->CreateUploadBuffer(device, vBufferSize, 0);
    mQuadUVResource->CreateUploadBuffer(device, tBufferSize, 0);
    mIndicesResource->CreateUploadBuffer(device, iBufferSize, 0);

    D3D12_SUBRESOURCE_DATA vData = {};
    vData.pData = positions.data();
    vData.RowPitch = sizeof(float) * 3;
    vData.SlicePitch = vBufferSize;

    D3D12_SUBRESOURCE_DATA uData = {};
    uData.pData = uvs.data();
    uData.RowPitch = sizeof(float) * 2;
    uData.SlicePitch = tBufferSize;

    D3D12_SUBRESOURCE_DATA iData = {};
    iData.pData = indices.data();
    iData.RowPitch = iBufferSize;
    iData.SlicePitch = iBufferSize;

    mQuadVResource->Update(uploadCmdList, vData, D3D12_RESOURCE_STATE_VERTEX_AND_CONSTANT_BUFFER, 0, 1);
    mQuadUVResource->Update(uploadCmdList, uData, D3D12_RESOURCE_STATE_VERTEX_AND_CONSTANT_BUFFER, 0, 1);
    mIndicesResource->Update(uploadCmdList, iData, D3D12_RESOURCE_STATE_INDEX_BUFFER, 0, 1);

    mVertexBufferView.BufferLocation = mQuadVResource->GetResource()->GetGPUVirtualAddress();
    mVertexBufferView.StrideInBytes = sizeof(float) * 3;
    mVertexBufferView.SizeInBytes = vBufferSize;

    mTexCoordBufferView.BufferLocation = mQuadUVResource->GetResource()->GetGPUVirtualAddress();
    mTexCoordBufferView.StrideInBytes = sizeof(float) * 2;
    mTexCoordBufferView.SizeInBytes = tBufferSize;

    mIndexBufferView.BufferLocation = mIndicesResource->GetResource()->GetGPUVirtualAddress();
    mIndexBufferView.Format = DXGI_FORMAT_R32_UINT;
    mIndexBufferView.SizeInBytes = iBufferSize;

    mModelMatBuffer = std::make_unique<DXConstBuffer>(device, sizeof(glm::mat4x4) * 2, MAX_MESHES, "UI Mesh matrix data", FRAME_BUFFER_COUNT);
    mColorBuffer = std::make_unique<DXConstBuffer>(device, sizeof(InfoStruct::ColorInfo), MAX_MESHES, "UI Mesh color data", FRAME_BUFFER_COUNT);
    engineDevice.SubmitUploadCommands();
}

=======
>>>>>>> 1aff1b25
Engine::GPUWorld::GPUWorld(const World& world)
    :
    IGPUWorld::IGPUWorld(world)
{
    Device& engineDevice = Device::Get();
    ID3D12Device5* device = reinterpret_cast<ID3D12Device5*>(engineDevice.GetDevice());

    // Create constant buffers
    mConstBuffers[CAM_MATRIX_CB] = std::make_unique<DXConstBuffer>(device, sizeof(InfoStruct::DXMatrixInfo), 1, "Matrix buffer default shader", FRAME_BUFFER_COUNT);
    mConstBuffers[LIGHT_CB] = std::make_unique<DXConstBuffer>(device, sizeof(InfoStruct::DXLightInfo), 1, "Point light buffer", FRAME_BUFFER_COUNT);
    mConstBuffers[MODEL_INDEX_CB] = std::make_unique<DXConstBuffer>(device, sizeof(int), MAX_MESHES + 2, "Model index", FRAME_BUFFER_COUNT);
    mConstBuffers[MODEL_MATRIX_CB] = std::make_unique<DXConstBuffer>(device, sizeof(glm::mat4x4) * 2, MAX_MESHES, "Mesh matrix data", FRAME_BUFFER_COUNT);
    mConstBuffers[FINAL_BONE_MATRIX_CB] = std::make_unique<DXConstBuffer>(device, sizeof(glm::mat4x4) * MAX_BONES, MAX_SKINNED_MESHES, "Skinned mesh bone matrices", FRAME_BUFFER_COUNT);
    mConstBuffers[COLOR_CB] = std::make_unique<DXConstBuffer>(device, sizeof(InfoStruct::DXColorMultiplierInfo), MAX_MESHES, "Color multiplier", FRAME_BUFFER_COUNT);
    mConstBuffers[UI_MODEL_MAT_CB] = std::make_unique<DXConstBuffer>(device, sizeof(glm::mat4x4) * 2, MAX_MESHES, "UI MODEL MATRICES", FRAME_BUFFER_COUNT);

    // Create structured buffers
    auto heapProperties = CD3DX12_HEAP_PROPERTIES(D3D12_HEAP_TYPE_DEFAULT);
    auto resourceDesc = CD3DX12_RESOURCE_DESC::Buffer(sizeof(InfoStruct::DXMaterialInfo) * (MAX_MESHES + 2), D3D12_RESOURCE_FLAG_ALLOW_UNORDERED_ACCESS);
    mStructuredBuffers[InfoStruct::DXStructuredBuffers::MATERIAL_SB] = std::make_unique<DXResource>(device, heapProperties, resourceDesc, nullptr, "Material structured buffer");
    mStructuredBuffers[InfoStruct::DXStructuredBuffers::MATERIAL_SB]->CreateUploadBuffer(device, sizeof(InfoStruct::DXMaterialInfo) * (MAX_MESHES + 2), 0);

    D3D12_SHADER_RESOURCE_VIEW_DESC  srvDesc = {};
    srvDesc.ViewDimension = D3D12_SRV_DIMENSION_BUFFER;
    srvDesc.Format = DXGI_FORMAT_UNKNOWN;
    srvDesc.Buffer.Flags = D3D12_BUFFER_SRV_FLAG_NONE;
    srvDesc.Buffer.FirstElement = 0;
    srvDesc.Buffer.StructureByteStride = sizeof(InfoStruct::DXMaterialInfo);
    srvDesc.Buffer.NumElements = MAX_MESHES + 2;
    srvDesc.Shader4ComponentMapping = D3D12_DEFAULT_SHADER_4_COMPONENT_MAPPING;
    mMaterialHeapSlot = engineDevice.GetDescriptorHeap(RESOURCE_HEAP)->AllocateResource(mStructuredBuffers[InfoStruct::DXStructuredBuffers::MATERIAL_SB].get(), &srvDesc);
    mMaterials = std::vector<InfoStruct::DXMaterialInfo>(MAX_MESHES + 2);
}

Engine::GPUWorld::~GPUWorld() = default;

void Engine::GPUWorld::Update()
{
    Device& engineDevice = Device::Get();
    int frameIndex = engineDevice.GetFrameIndex();

    // Get main camera
    const auto optionalEntityCameraPair = mWorld.get().GetViewport().GetMainCamera();
    ASSERT_LOG(optionalEntityCameraPair.has_value(), "DX12 draw requests have been made, but they cannot be cleared as there is no camera to draw them to");

    // Update camera
    const auto camera = optionalEntityCameraPair->second;
    InfoStruct::DXMatrixInfo matrixInfo{};
    matrixInfo.pm = glm::transpose(camera.GetProjection());
    matrixInfo.vm = glm::transpose(camera.GetView());

    matrixInfo.ipm = glm::inverse(matrixInfo.pm);
    matrixInfo.ivm = glm::inverse(matrixInfo.vm);
    mConstBuffers[CAM_MATRIX_CB]->Update(&matrixInfo, sizeof(InfoStruct::DXMatrixInfo), 0, frameIndex);

    // Update lights
    const auto pointLightView = mWorld.get().GetRegistry().View<const PointLightComponent, const TransformComponent>();
    int pointLightCounter = 0;
    for (auto [entity, lightComponent, transform] : pointLightView.each()) 
    {
        if (pointLightCounter < MAX_LIGHTS) 
        {
            mLights.mPointLights[pointLightCounter].mPosition = glm::vec4(transform.GetWorldPosition(), 1.f);
            mLights.mPointLights[pointLightCounter].mColorAndIntensity = glm::vec4(lightComponent.mColor, lightComponent.mIntensity);
            mLights.mPointLights[pointLightCounter].mRadius = lightComponent.mRange;
        }
        else 
        {
            LOG(LogCore, Warning, ("Maximum (%i) of point lights has been surpassed.", MAX_LIGHTS));
            break;
        }

        pointLightCounter++;
    }

    const auto dirLightView = mWorld.get().GetRegistry().View<const DirectionalLightComponent, const TransformComponent>();
    int dirLightCounter = 0;
    for (auto [entity, lightComponent, transform] : dirLightView.each()) 
    {
        if (dirLightCounter < MAX_LIGHTS) 
        {
            glm::quat quatRotation = transform.GetLocalOrientation();
            glm::vec3 baseDir = glm::vec3(0, 0, 1);
            glm::vec3 lightDirection = quatRotation * baseDir;

            mLights.mDirLights[dirLightCounter].mDir = glm::vec4(lightDirection, 1.f);
            mLights.mDirLights[dirLightCounter].mColorAndIntensity = glm::vec4(lightComponent.mColor, lightComponent.mIntensity);
        }
        else 
        {
            LOG(LogCore, Warning, ("Maximum (%i) of directional lights has been surpassed.", MAX_LIGHTS));
            break;
        }

        dirLightCounter++;
    }

    mConstBuffers[LIGHT_CB]->Update(&mLights, sizeof(InfoStruct::DXLightInfo), 0, frameIndex);


    // Update materials
    // 
    // I'm not sure why, because I (Guus), know nothing of dx12, but dx12 does not like it
    // if we are sending textures to the GPU in the RENDERING pass. Soo my solution was to
    // do it here instead. The only downside is that we have to iterate over the static meshes
    // twice, but in entt this is surprisingly fast.
    int meshCounter = 0;

    {
        // We get transform to make sure the mesh count is correct, since the user can have a mesh without a transform
        const auto view = mWorld.get().GetRegistry().View<const StaticMeshComponent, const TransformComponent>();

        for (auto [entity, staticMeshComponent, transformComponent] : view.each())
        {
            if (!staticMeshComponent.mStaticMesh)
            {
                continue;
            }

            InfoStruct::DXMaterialInfo materialInfo{};
            if (staticMeshComponent.mMaterial != nullptr)
            {
                SendMaterialTexturesToGPU(*staticMeshComponent.mMaterial);

                materialInfo.colorFactor = { staticMeshComponent.mMaterial->mBaseColorFactor.r,
                    staticMeshComponent.mMaterial->mBaseColorFactor.g,
                    staticMeshComponent.mMaterial->mBaseColorFactor.b,
                    0.f };

                materialInfo.emissiveFactor = { staticMeshComponent.mMaterial->mEmissiveFactor.r,
                    staticMeshComponent.mMaterial->mEmissiveFactor.g,
                    staticMeshComponent.mMaterial->mEmissiveFactor.b,
                    0.f };

                materialInfo.metallicFactor = staticMeshComponent.mMaterial->mMetallicFactor;
                materialInfo.roughnessFactor = staticMeshComponent.mMaterial->mRoughnessFactor;
                materialInfo.normalScale = staticMeshComponent.mMaterial->mNormalScale;
                materialInfo.useColorTex = staticMeshComponent.mMaterial->mBaseColorTexture != nullptr && staticMeshComponent.mMaterial->mBaseColorTexture->WasSentToGpu();
                materialInfo.useEmissiveTex = staticMeshComponent.mMaterial->mEmissiveTexture != nullptr && staticMeshComponent.mMaterial->mEmissiveTexture->WasSentToGpu();
                materialInfo.useMetallicRoughnessTex = staticMeshComponent.mMaterial->mMetallicRoughnessTexture != nullptr && staticMeshComponent.mMaterial->mMetallicRoughnessTexture->WasSentToGpu();
                materialInfo.useNormalTex = staticMeshComponent.mMaterial->mNormalTexture != nullptr && staticMeshComponent.mMaterial->mNormalTexture->WasSentToGpu();
                materialInfo.useOcclusionTex = staticMeshComponent.mMaterial->mOcclusionTexture != nullptr && staticMeshComponent.mMaterial->mOcclusionTexture->WasSentToGpu();
            }
            else 
            {
                materialInfo.colorFactor = { 0.f, 0.f, 0.f, 0.f };
                materialInfo.emissiveFactor = { 0.f, 0.f, 0.f, 0.f };
                materialInfo.metallicFactor = 0.f;
                materialInfo.roughnessFactor = 0.f;
                materialInfo.normalScale = 0.f;
                materialInfo.useColorTex = false;
                materialInfo.useEmissiveTex = false;
                materialInfo.useMetallicRoughnessTex = false;
                materialInfo.useNormalTex = false;
                materialInfo.useOcclusionTex = false;

            }

            mMaterials[meshCounter] = materialInfo;
            meshCounter++;
        }
    }

    {
        // We get transform to make sure the mesh count is correct, since the user can have a mesh without a transform
        const auto view = mWorld.get().GetRegistry().View<const SkinnedMeshComponent, const TransformComponent>();

        for (auto [entity, skinnedMeshComponent, transformComponent] : view.each())
        {
            if (!skinnedMeshComponent.mSkinnedMesh)
            {
                continue;
            }

            // Update material
            InfoStruct::DXMaterialInfo materialInfo{};
            if (skinnedMeshComponent.mMaterial != nullptr) 
            {
                SendMaterialTexturesToGPU(*skinnedMeshComponent.mMaterial);

                materialInfo.colorFactor = { skinnedMeshComponent.mMaterial->mBaseColorFactor.r,
                    skinnedMeshComponent.mMaterial->mBaseColorFactor.g,
                    skinnedMeshComponent.mMaterial->mBaseColorFactor.b,
                    0.f };

                materialInfo.emissiveFactor = { skinnedMeshComponent.mMaterial->mEmissiveFactor.r,
                    skinnedMeshComponent.mMaterial->mEmissiveFactor.g,
                    skinnedMeshComponent.mMaterial->mEmissiveFactor.b,
                    0.f };

                materialInfo.metallicFactor = skinnedMeshComponent.mMaterial->mMetallicFactor;
                materialInfo.roughnessFactor = skinnedMeshComponent.mMaterial->mRoughnessFactor;
                materialInfo.normalScale = skinnedMeshComponent.mMaterial->mNormalScale;

                materialInfo.useColorTex = skinnedMeshComponent.mMaterial->mBaseColorTexture != nullptr && skinnedMeshComponent.mMaterial->mBaseColorTexture->WasSentToGpu();
                materialInfo.useEmissiveTex = skinnedMeshComponent.mMaterial->mEmissiveTexture != nullptr && skinnedMeshComponent.mMaterial->mEmissiveTexture->WasSentToGpu();
                materialInfo.useMetallicRoughnessTex = skinnedMeshComponent.mMaterial->mMetallicRoughnessTexture != nullptr && skinnedMeshComponent.mMaterial->mMetallicRoughnessTexture->WasSentToGpu();
                materialInfo.useNormalTex = skinnedMeshComponent.mMaterial->mNormalTexture != nullptr && skinnedMeshComponent.mMaterial->mNormalTexture->WasSentToGpu();
                materialInfo.useOcclusionTex = skinnedMeshComponent.mMaterial->mOcclusionTexture != nullptr && skinnedMeshComponent.mMaterial->mOcclusionTexture->WasSentToGpu();
            }
            else 
            {
                materialInfo.colorFactor = { 0.f, 0.f, 0.f, 0.f };
                materialInfo.emissiveFactor = { 0.f, 0.f, 0.f, 0.f };
                materialInfo.metallicFactor = 0.f;
                materialInfo.roughnessFactor = 0.f;
                materialInfo.normalScale = 0.f;
                materialInfo.useColorTex = false;
                materialInfo.useEmissiveTex = false;
                materialInfo.useMetallicRoughnessTex = false;
                materialInfo.useNormalTex = false;
                materialInfo.useOcclusionTex = false;
            }

            mMaterials[meshCounter] = materialInfo;
            meshCounter++;
        }
    }
}

void Engine::GPUWorld::UpdateMaterials()
{
    Device& engineDevice = Device::Get();
    ID3D12GraphicsCommandList4* commandList = reinterpret_cast<ID3D12GraphicsCommandList4*>(engineDevice.GetCommandList());

    D3D12_SUBRESOURCE_DATA data{};
    data.pData = mMaterials.data();
    data.RowPitch = sizeof(InfoStruct::DXMaterialInfo);
    data.SlicePitch = sizeof(InfoStruct::DXMaterialInfo) * (MAX_MESHES + 2);
    mStructuredBuffers[InfoStruct::DXStructuredBuffers::MATERIAL_SB]->Update(commandList, data, D3D12_RESOURCE_STATE_GENERIC_READ, 0, 1);

    memset(mMaterials.data(), 0, sizeof(InfoStruct::DXMaterialInfo) * mMaterials.size());
}

void Engine::GPUWorld::SendMaterialTexturesToGPU(const Engine::Material& mat)
{
    if (mat.mBaseColorTexture != nullptr
        && mat.mBaseColorTexture->IsReadyToBeSentToGpu())
    {
        mat.mBaseColorTexture->SendToGPU();
    }

    if (mat.mEmissiveTexture != nullptr
        && mat.mEmissiveTexture->IsReadyToBeSentToGpu())
    {
        mat.mEmissiveTexture->SendToGPU();
    }

    if (mat.mMetallicRoughnessTexture != nullptr
        && mat.mMetallicRoughnessTexture->IsReadyToBeSentToGpu())
    {
        mat.mMetallicRoughnessTexture->SendToGPU();
    }

    if (mat.mNormalTexture != nullptr
        && mat.mNormalTexture->IsReadyToBeSentToGpu())
    {
        mat.mNormalTexture->SendToGPU();
    }

    if (mat.mOcclusionTexture != nullptr
        && mat.mOcclusionTexture->IsReadyToBeSentToGpu())
    {
        mat.mOcclusionTexture->SendToGPU();
    }
}<|MERGE_RESOLUTION|>--- conflicted
+++ resolved
@@ -120,81 +120,6 @@
     engineDevice.SubmitUploadCommands();
 }
 
-<<<<<<< HEAD
-Engine::DebugRenderingData::~DebugRenderingData() = default;
-
-Engine::UIRenderingData::UIRenderingData()
-{
-    Device& engineDevice = Device::Get();
-    ID3D12Device5* device = reinterpret_cast<ID3D12Device5*>(engineDevice.GetDevice());
-    ID3D12GraphicsCommandList4* uploadCmdList = reinterpret_cast<ID3D12GraphicsCommandList4*>(engineDevice.GetUploadCommandList());
-    engineDevice.StartUploadCommands();
-
-    std::vector<glm::vec3> positions =
-    {
-        glm::vec3(-0.5f, 0.5f, 0.0f),  // Top Left
-        glm::vec3(0.5f, 0.5f, 0.0f),   // Top Right
-        glm::vec3(-0.5f, -0.5f, 0.0f), // Bottom Left
-        glm::vec3(0.5f, -0.5f, 0.0f),  // Bottom Right
-    };
-    std::vector<glm::vec2> uvs = 
-    {
-        glm::vec2(0.f),
-        glm::vec2(1.f, 0.f),
-        glm::vec2(0.f, 1.f),
-        glm::vec2(1.f, 1.f)
-    };
-    std::vector<uint32> indices = { 0, 1, 2, 3, 2, 1 };
-    int vBufferSize = sizeof(glm::vec3) * static_cast<int>(positions.size());
-    int tBufferSize = sizeof(glm::vec2) * static_cast<int>(uvs.size());
-    int iBufferSize = sizeof(uint32) * static_cast<int>(indices.size());
-
-    mQuadVResource = std::make_unique<DXResource>(device, CD3DX12_HEAP_PROPERTIES(D3D12_HEAP_TYPE_DEFAULT), CD3DX12_RESOURCE_DESC::Buffer(vBufferSize), nullptr, "UI Vertex resource buffer");
-    mQuadUVResource = std::make_unique<DXResource>(device, CD3DX12_HEAP_PROPERTIES(D3D12_HEAP_TYPE_DEFAULT), CD3DX12_RESOURCE_DESC::Buffer(tBufferSize), nullptr, "UI UV resource buffer");
-    mIndicesResource = std::make_unique<DXResource>(device, CD3DX12_HEAP_PROPERTIES(D3D12_HEAP_TYPE_DEFAULT), CD3DX12_RESOURCE_DESC::Buffer(iBufferSize), nullptr, "UI indices resource buffer");
-
-    mQuadVResource->CreateUploadBuffer(device, vBufferSize, 0);
-    mQuadUVResource->CreateUploadBuffer(device, tBufferSize, 0);
-    mIndicesResource->CreateUploadBuffer(device, iBufferSize, 0);
-
-    D3D12_SUBRESOURCE_DATA vData = {};
-    vData.pData = positions.data();
-    vData.RowPitch = sizeof(float) * 3;
-    vData.SlicePitch = vBufferSize;
-
-    D3D12_SUBRESOURCE_DATA uData = {};
-    uData.pData = uvs.data();
-    uData.RowPitch = sizeof(float) * 2;
-    uData.SlicePitch = tBufferSize;
-
-    D3D12_SUBRESOURCE_DATA iData = {};
-    iData.pData = indices.data();
-    iData.RowPitch = iBufferSize;
-    iData.SlicePitch = iBufferSize;
-
-    mQuadVResource->Update(uploadCmdList, vData, D3D12_RESOURCE_STATE_VERTEX_AND_CONSTANT_BUFFER, 0, 1);
-    mQuadUVResource->Update(uploadCmdList, uData, D3D12_RESOURCE_STATE_VERTEX_AND_CONSTANT_BUFFER, 0, 1);
-    mIndicesResource->Update(uploadCmdList, iData, D3D12_RESOURCE_STATE_INDEX_BUFFER, 0, 1);
-
-    mVertexBufferView.BufferLocation = mQuadVResource->GetResource()->GetGPUVirtualAddress();
-    mVertexBufferView.StrideInBytes = sizeof(float) * 3;
-    mVertexBufferView.SizeInBytes = vBufferSize;
-
-    mTexCoordBufferView.BufferLocation = mQuadUVResource->GetResource()->GetGPUVirtualAddress();
-    mTexCoordBufferView.StrideInBytes = sizeof(float) * 2;
-    mTexCoordBufferView.SizeInBytes = tBufferSize;
-
-    mIndexBufferView.BufferLocation = mIndicesResource->GetResource()->GetGPUVirtualAddress();
-    mIndexBufferView.Format = DXGI_FORMAT_R32_UINT;
-    mIndexBufferView.SizeInBytes = iBufferSize;
-
-    mModelMatBuffer = std::make_unique<DXConstBuffer>(device, sizeof(glm::mat4x4) * 2, MAX_MESHES, "UI Mesh matrix data", FRAME_BUFFER_COUNT);
-    mColorBuffer = std::make_unique<DXConstBuffer>(device, sizeof(InfoStruct::ColorInfo), MAX_MESHES, "UI Mesh color data", FRAME_BUFFER_COUNT);
-    engineDevice.SubmitUploadCommands();
-}
-
-=======
->>>>>>> 1aff1b25
 Engine::GPUWorld::GPUWorld(const World& world)
     :
     IGPUWorld::IGPUWorld(world)
