--- conflicted
+++ resolved
@@ -301,7 +301,6 @@
     }
 
     //CREATE ROOT SIGNATURE
-<<<<<<< HEAD
     mSignature = std::make_unique<DXSignature>(15);
     mSignature->AddCBuffer(0, D3D12_SHADER_VISIBILITY_VERTEX);//0
     mSignature->AddCBuffer(1, D3D12_SHADER_VISIBILITY_PIXEL);//1
@@ -309,17 +308,6 @@
     mSignature->AddCBuffer(3, D3D12_SHADER_VISIBILITY_PIXEL);//3
     mSignature->AddCBuffer(4, D3D12_SHADER_VISIBILITY_PIXEL);//4
     mSignature->AddCBuffer(5, D3D12_SHADER_VISIBILITY_VERTEX);//5
-
-    mSignature->AddTable(D3D12_SHADER_VISIBILITY_PIXEL, D3D12_DESCRIPTOR_RANGE_TYPE_SRV, 1, 0);//6
-    mSignature->AddTable(D3D12_SHADER_VISIBILITY_PIXEL, D3D12_DESCRIPTOR_RANGE_TYPE_SRV, 1, 1);//7
-    mSignature->AddTable(D3D12_SHADER_VISIBILITY_PIXEL, D3D12_DESCRIPTOR_RANGE_TYPE_SRV, 1, 2);//8
-    mSignature->AddTable(D3D12_SHADER_VISIBILITY_PIXEL, D3D12_DESCRIPTOR_RANGE_TYPE_SRV, 1, 3);//9
-    mSignature->AddTable(D3D12_SHADER_VISIBILITY_PIXEL, D3D12_DESCRIPTOR_RANGE_TYPE_SRV, 1, 4);//10
-
-    mSignature->AddTable(D3D12_SHADER_VISIBILITY_PIXEL, D3D12_DESCRIPTOR_RANGE_TYPE_SAMPLER, 1, 1);//11
-    mSignature->AddTable(D3D12_SHADER_VISIBILITY_PIXEL, D3D12_DESCRIPTOR_RANGE_TYPE_SAMPLER, 1, 2);//12
-    mSignature->AddTable(D3D12_SHADER_VISIBILITY_PIXEL, D3D12_DESCRIPTOR_RANGE_TYPE_SAMPLER, 1, 3);//13
-    mSignature->AddTable(D3D12_SHADER_VISIBILITY_PIXEL, D3D12_DESCRIPTOR_RANGE_TYPE_SAMPLER, 1, 4);//14
 
     mSignature->AddTable(D3D12_SHADER_VISIBILITY_VERTEX, D3D12_DESCRIPTOR_RANGE_TYPE_SRV, 1, 5);//15
     mSignature->AddTable(D3D12_SHADER_VISIBILITY_PIXEL, D3D12_DESCRIPTOR_RANGE_TYPE_SRV, 1, 6);//16
@@ -354,51 +342,6 @@
     mComputeSignature->AddTable(D3D12_SHADER_VISIBILITY_ALL, D3D12_DESCRIPTOR_RANGE_TYPE_SRV, 1, 3); //13
     mComputeSignature->AddSampler(0, D3D12_SHADER_VISIBILITY_ALL, D3D12_TEXTURE_ADDRESS_MODE_CLAMP, D3D12_FILTER_MIN_MAG_MIP_LINEAR);//14
     mComputeSignature->CreateSignature(mDevice, L"COMPUTE ROOT SIGNATURE");
-=======
-    mSignature = DXSignatureBuilder(12)
-        .AddCBuffer(0, D3D12_SHADER_VISIBILITY_VERTEX)//0
-        .AddCBuffer(1, D3D12_SHADER_VISIBILITY_PIXEL)//1
-        .AddCBuffer(2, D3D12_SHADER_VISIBILITY_VERTEX)//2
-        .AddCBuffer(3, D3D12_SHADER_VISIBILITY_PIXEL)//3
-        .AddCBuffer(4, D3D12_SHADER_VISIBILITY_PIXEL)//4
-        .AddCBuffer(5, D3D12_SHADER_VISIBILITY_VERTEX)//5
-
-        .AddTable(D3D12_SHADER_VISIBILITY_PIXEL, D3D12_DESCRIPTOR_RANGE_TYPE_SRV, 1, 0)//6
-        .AddTable(D3D12_SHADER_VISIBILITY_PIXEL, D3D12_DESCRIPTOR_RANGE_TYPE_SRV, 1, 1)//7
-        .AddTable(D3D12_SHADER_VISIBILITY_PIXEL, D3D12_DESCRIPTOR_RANGE_TYPE_SRV, 1, 2)//8
-        .AddTable(D3D12_SHADER_VISIBILITY_PIXEL, D3D12_DESCRIPTOR_RANGE_TYPE_SRV, 1, 3)//9
-        .AddTable(D3D12_SHADER_VISIBILITY_PIXEL, D3D12_DESCRIPTOR_RANGE_TYPE_SRV, 1, 4)//10
-
-        .AddTable(D3D12_SHADER_VISIBILITY_PIXEL, D3D12_DESCRIPTOR_RANGE_TYPE_SAMPLER, 1, 1)//11
-        .AddTable(D3D12_SHADER_VISIBILITY_PIXEL, D3D12_DESCRIPTOR_RANGE_TYPE_SAMPLER, 1, 2)//12
-        .AddTable(D3D12_SHADER_VISIBILITY_PIXEL, D3D12_DESCRIPTOR_RANGE_TYPE_SAMPLER, 1, 3)//13
-        .AddTable(D3D12_SHADER_VISIBILITY_PIXEL, D3D12_DESCRIPTOR_RANGE_TYPE_SAMPLER, 1, 4)//14
-
-        .AddTable(D3D12_SHADER_VISIBILITY_VERTEX, D3D12_DESCRIPTOR_RANGE_TYPE_SRV, 1, 5)//15
-        .AddTable(D3D12_SHADER_VISIBILITY_PIXEL, D3D12_DESCRIPTOR_RANGE_TYPE_SRV, 1, 6)//16
-        .AddCBuffer(6, D3D12_SHADER_VISIBILITY_PIXEL)//17
-        .AddSampler(0, D3D12_SHADER_VISIBILITY_PIXEL, D3D12_TEXTURE_ADDRESS_MODE_WRAP)
-        .Build(mDevice, L"MAIN ROOT SIGNATURE");
-
-    //COMPUTE ROOT SIGNATURE
-    mComputeSignature = DXSignatureBuilder(8)
-        .AddCBuffer(0, D3D12_SHADER_VISIBILITY_ALL) // Cluster info 0
-        .AddCBuffer(1, D3D12_SHADER_VISIBILITY_ALL) // Camera info 1
-        .AddCBuffer(2, D3D12_SHADER_VISIBILITY_ALL) // Cluster camera info 2
-        .AddCBuffer(3, D3D12_SHADER_VISIBILITY_ALL) // Light info 3
-        .AddCBuffer(4, D3D12_SHADER_VISIBILITY_ALL) // Model matrices 4
-        .AddCBuffer(5, D3D12_SHADER_VISIBILITY_ALL) // Pixel color for cluster culling 5
-        .AddTable(D3D12_SHADER_VISIBILITY_ALL, D3D12_DESCRIPTOR_RANGE_TYPE_UAV, 1, 0) //6
-        .AddTable(D3D12_SHADER_VISIBILITY_ALL, D3D12_DESCRIPTOR_RANGE_TYPE_UAV, 1, 1) //7
-        .AddTable(D3D12_SHADER_VISIBILITY_ALL, D3D12_DESCRIPTOR_RANGE_TYPE_UAV, 1, 2) //8
-        .AddTable(D3D12_SHADER_VISIBILITY_ALL, D3D12_DESCRIPTOR_RANGE_TYPE_UAV, 1, 3) //9
-        .AddTable(D3D12_SHADER_VISIBILITY_ALL, D3D12_DESCRIPTOR_RANGE_TYPE_SRV, 1, 0) //10
-        .AddTable(D3D12_SHADER_VISIBILITY_ALL, D3D12_DESCRIPTOR_RANGE_TYPE_SRV, 1, 1) //11
-        .AddTable(D3D12_SHADER_VISIBILITY_ALL, D3D12_DESCRIPTOR_RANGE_TYPE_SRV, 1, 2) //12
-        .AddTable(D3D12_SHADER_VISIBILITY_ALL, D3D12_DESCRIPTOR_RANGE_TYPE_SRV, 1, 3) //13
-        .AddSampler(0, D3D12_SHADER_VISIBILITY_ALL, D3D12_TEXTURE_ADDRESS_MODE_CLAMP, D3D12_FILTER_MIN_MAG_MIP_LINEAR)//14
-        .Build(mDevice, L"COMPUTE ROOT SIGNATURE");
->>>>>>> 632808ba
 
     //CREATE DEPTH STENCIL
     D3D12_DEPTH_STENCIL_VIEW_DESC depthStencilDesc = {};
@@ -616,18 +559,14 @@
 
 }
 
-<<<<<<< HEAD
-void Engine::Device::WaitForFence()
+void CE::Device::WaitForFence()
 {
     SubmitCommands();
     WaitForFence(mFence[mFrameIndex], mFenceValue[mFrameIndex], mFenceEvent);
     StartRecordingCommands();
 }
 
-void Engine::Device::StartRecordingCommands()
-=======
 void CE::Device::StartRecordingCommands()
->>>>>>> 632808ba
 {
     mFrameIndex = mSwapChain->GetCurrentBackBufferIndex();
 
