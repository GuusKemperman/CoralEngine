--- conflicted
+++ resolved
@@ -320,18 +320,15 @@
         .AddTable(D3D12_SHADER_VISIBILITY_ALL,   D3D12_DESCRIPTOR_RANGE_TYPE_SRV, 1, 6)//14  //Point lights buffer
         .AddTable(D3D12_SHADER_VISIBILITY_PIXEL,   D3D12_DESCRIPTOR_RANGE_TYPE_SRV, 1, 7)//15  //Light grid buffer
         .AddTable(D3D12_SHADER_VISIBILITY_PIXEL, D3D12_DESCRIPTOR_RANGE_TYPE_SRV, 1, 8)//16  //Light indices buffer
-<<<<<<< HEAD
         .AddTable(D3D12_SHADER_VISIBILITY_PIXEL, D3D12_DESCRIPTOR_RANGE_TYPE_SRV, 1, 9)//17  //Shadow maps
 
-=======
-        .AddCBuffer(8, D3D12_SHADER_VISIBILITY_PIXEL) //17  //Fog info buffer
->>>>>>> edbe94fb
-        .AddSampler(0, D3D12_SHADER_VISIBILITY_PIXEL, D3D12_TEXTURE_ADDRESS_MODE_WRAP) //18  //Sampler
+        .AddCBuffer(8, D3D12_SHADER_VISIBILITY_PIXEL) //18  //Fog info buffer
+        .AddSampler(0, D3D12_SHADER_VISIBILITY_PIXEL, D3D12_TEXTURE_ADDRESS_MODE_WRAP) //19  //Sampler
         .AddSampler(1, D3D12_SHADER_VISIBILITY_PIXEL,
                        D3D12_TEXTURE_ADDRESS_MODE_WRAP,
                        D3D12_FILTER_COMPARISON_MIN_MAG_LINEAR_MIP_POINT,
                        D3D12_STATIC_BORDER_COLOR_OPAQUE_WHITE,
-                       D3D12_COMPARISON_FUNC_LESS_EQUAL) //18  //Sampler
+                       D3D12_COMPARISON_FUNC_LESS_EQUAL) //20  //Sampler
         .Build(mDevice, L"MAIN ROOT SIGNATURE");
 
     //COMPUTE ROOT SIGNATURE
