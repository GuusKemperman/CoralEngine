#include "Precomp.h"
#include "Rendering/Renderer.h"

#include "Components/CameraComponent.h"
#include "Core/Device.h"
#include "World/World.h"
#include "World/Registry.h"
#include "World/WorldViewport.h"
#include "Rendering/FrameBuffer.h"

#include "Rendering/GPUWorld.h"
#include "Rendering/MeshRenderer.h"
#include "Rendering/UIRenderer.h"
#include "Rendering/DebugRenderer.h"

CE::Renderer::Renderer()
{
	mMeshRenderer = std::make_unique<MeshRenderer>();
	mUIRenderer = std::make_unique<UIRenderer>();
	mDebugRenderer = std::make_unique<DebugRenderer>();
}

CE::Renderer::~Renderer() = default;

<<<<<<< HEAD
void Engine::Renderer::Render(const World& world, FrameBuffer& buffer)
=======
void CE::Renderer::Render(const World& world)
>>>>>>> 632808ba
{
	Render(world, Device::Get().GetDisplaySize(), buffer);
}

#ifdef EDITOR
void CE::Renderer::RenderToFrameBuffer(
	const World& world, 
	FrameBuffer& buffer, 
	std::optional<glm::vec2> firstResizeBufferTo, 
	bool clearBufferFirst)
{
	if (firstResizeBufferTo.has_value())
	{
		buffer.Resize(static_cast<glm::ivec2>(*firstResizeBufferTo));
	}

	buffer.Bind();

	if (clearBufferFirst)
	{
		buffer.Clear();
	}

	Render(world, buffer.GetSize(), buffer);

	buffer.Unbind();
}
#endif // EDITOR

<<<<<<< HEAD
void Engine::Renderer::Render(const World& world, glm::vec2 viewportSize, FrameBuffer& buffer)
=======
void CE::Renderer::Render(const World& world, glm::vec2 viewportSize)
>>>>>>> 632808ba
{
	// Casting const away :(
	WorldViewport& worldViewport = const_cast<WorldViewport&>(world.GetViewport());

	if (CameraComponent::GetSelected(world) == entt::null)
	{
		LOG(LogTemp, Warning, "No camera to render to!");
		return;
	}

	worldViewport.UpdateSize(viewportSize);

	// We run the rendering systems for the world and update the data to be used in the renderers later on
	world.GetRegistry().RenderSystems();
	world.GetGPUWorld().Update();

	//The framebuffer needs to be bound again after the mesh renderer because of fences inside the function
	//TODO: Separate cluster rendering from the render function
	mMeshRenderer->Render(world);
	buffer.Bind();
	mDebugRenderer->Render(world);
	mUIRenderer->Render(world);

}<|MERGE_RESOLUTION|>--- conflicted
+++ resolved
@@ -22,11 +22,7 @@
 
 CE::Renderer::~Renderer() = default;
 
-<<<<<<< HEAD
-void Engine::Renderer::Render(const World& world, FrameBuffer& buffer)
-=======
-void CE::Renderer::Render(const World& world)
->>>>>>> 632808ba
+void CE::Renderer::Render(const World& world, FrameBuffer& buffer)
 {
 	Render(world, Device::Get().GetDisplaySize(), buffer);
 }
@@ -56,11 +52,7 @@
 }
 #endif // EDITOR
 
-<<<<<<< HEAD
-void Engine::Renderer::Render(const World& world, glm::vec2 viewportSize, FrameBuffer& buffer)
-=======
-void CE::Renderer::Render(const World& world, glm::vec2 viewportSize)
->>>>>>> 632808ba
+void CE::Renderer::Render(const World& world, glm::vec2 viewportSize, FrameBuffer& buffer)
 {
 	// Casting const away :(
 	WorldViewport& worldViewport = const_cast<WorldViewport&>(world.GetViewport());
