#include "Precomp.h"

#include "Core/UnitTests.h"
#include "World/Registry.h"
#include "World/World.h"
#include "Components/EventTestingComponent.h"
#include "Components/TransformComponent.h"
#include "Components/Physics2D/DiskColliderComponent.h"
#include "Components/Physics2D/PhysicsBody2DComponent.h"
#include "Utilities/Events.h"
#include "Meta/MetaType.h"
#include "Components/UtililtyAi/EnemyAiControllerComponent.h"

namespace Engine
{
	static const MetaType* GetUnitTestScript()
	{
		return MetaManager::Get().TryGetType("UnitTestScript");
	}

	template <bool TestScriptingSide, bool TestEmpty>
	static bool DoesValueMatch(MetaAny component, std::string_view nameOfField, uint32 expectedValue)
	{
		if constexpr (TestEmpty)
		{
			return EmptyEventTestingComponent::GetValue(nameOfField) == expectedValue;
		}
		else
		{
			const MetaType* type{};

			if constexpr (TestScriptingSide)
			{
				type = GetUnitTestScript();

				if (type == nullptr)
				{
					LOG(LogUnitTests, Error, "UnitTestScript is missing");
					return false;
				}
			}
			else
			{
				type = &MetaManager::Get().GetType<EventTestingComponent>();
			}

			const MetaField* field = type->TryGetField(nameOfField);

			if (field == nullptr)
			{
				LOG(LogUnitTests, Error, "{} is missing", nameOfField);
				return false;
			}

			if (field->GetType().GetTypeId() != MakeTypeId<uint32>())
			{
				LOG(LogUnitTests, Error, "{} is not an uint32", nameOfField);
				return false;
			}

			MetaAny value = field->MakeRef(component);
			const uint32 actualValue = *value.As<uint32>();

			return actualValue == expectedValue;
		}
	}

	static bool DoBothValuesMatch(World& world, entt::entity entity, std::string_view nameOfField, uint32 expectedValue)
	{
		return DoesValueMatch<false, false>(world.GetRegistry().TryGet(MakeTypeId<EventTestingComponent>(), entity),
		                                    nameOfField, expectedValue)
			&& DoesValueMatch<true, false>(world.GetRegistry().TryGet(GetUnitTestScript()->GetTypeId(), entity),
			                               nameOfField, expectedValue)
			&& DoesValueMatch<false, true>(MetaAny{MakeTypeInfo<EmptyEventTestingComponent>(), nullptr, false},
			                               nameOfField, expectedValue);
	}

	static entt::entity InitTest(World& world)
	{
		EmptyEventTestingComponent::Reset();
		const entt::entity owner = world.GetRegistry().Create();
		world.GetRegistry().AddComponent<EventTestingComponent>(owner);
		world.GetRegistry().AddComponent<EmptyEventTestingComponent>(owner);

		const MetaType* const unitTestScript = GetUnitTestScript();
		if (unitTestScript == nullptr)
		{
			LOG(LogUnitTests, Error, "No unit test script");
			return entt::null;
		}
		world.GetRegistry().AddComponent(*unitTestScript, owner);

		return owner;
	}
}

UNIT_TEST(Events, OnTick)
{
	using namespace Engine;

	World world{true};

	entt::entity owner = InitTest(world);

	TEST_ASSERT(DoBothValuesMatch(world, owner, "mNumOfTicks", 0));

	world.Tick(sFixedTickEventStepSize * .5f);

	TEST_ASSERT(DoBothValuesMatch(world, owner, "mNumOfTicks", 1));

	return UnitTest::Success;
}

UNIT_TEST(Events, OnFixedTick)
{
	using namespace Engine;

	World world{true};
	entt::entity owner = InitTest(world);

	TEST_ASSERT(DoBothValuesMatch(world, owner, "mNumOfFixedTicks", 0));

	world.Tick(sFixedTickEventStepSize * .5f);

	TEST_ASSERT(DoBothValuesMatch(world, owner, "mNumOfFixedTicks", 1));

	world.Tick(sFixedTickEventStepSize * .6f);

	TEST_ASSERT(DoBothValuesMatch(world, owner, "mNumOfFixedTicks", 2));

	world.Tick(sFixedTickEventStepSize * .5f);

	TEST_ASSERT(DoBothValuesMatch(world, owner, "mNumOfFixedTicks", 2));

	return UnitTest::Success;
}

UNIT_TEST(Events, OnConstruct)
{
	using namespace Engine;

	World world{false};
	entt::entity owner = InitTest(world);

	TEST_ASSERT(DoBothValuesMatch(world, owner, "mNumOfConstructs", 1));

	return UnitTest::Success;
}

UNIT_TEST(Events, OnBeginPlay)
{
	using namespace Engine;

	World world{false};
	entt::entity owner = InitTest(world);

	TEST_ASSERT(DoBothValuesMatch(world, owner, "mNumOfBeginPlays", 0));

	world.BeginPlay();

	TEST_ASSERT(DoBothValuesMatch(world, owner, "mNumOfBeginPlays", 1));

	return UnitTest::Success;
}

UNIT_TEST(Events, OnBeginPlayWhenAddedAfterWorldBeginsPlay)
{
	using namespace Engine;

	World world{true};
	entt::entity owner = InitTest(world);

	TEST_ASSERT(DoBothValuesMatch(world, owner, "mNumOfBeginPlays", 1));

	return UnitTest::Success;
}

UNIT_TEST(Events, OnDestructEntireWorld)
{
	using namespace Engine;

	{
		World world{true};
		entt::entity owner = InitTest(world);

		TEST_ASSERT(DoBothValuesMatch(world, owner, "mNumOfDestructs", 0));
	}

	// I guess we can't really test the num of destructs if the instance were destroyed..
	// But we have the static one atleast
	TEST_ASSERT(EmptyEventTestingComponent::sNumOfDestructs == 1);

	return UnitTest::Success;
}

UNIT_TEST(Events, OnDestructRemoveComponent)
{
	using namespace Engine;

	World world{true};
	entt::entity owner = InitTest(world);

	TEST_ASSERT(DoBothValuesMatch(world, owner, "mNumOfDestructs", 0));

	world.GetRegistry().RemoveComponent<EmptyEventTestingComponent>(owner);

	// I guess we can't really test the num of destructs if the instance were destroyed..
	// But we have the static one atleast
	TEST_ASSERT(EmptyEventTestingComponent::sNumOfDestructs == 1);

	return UnitTest::Success;
}

UNIT_TEST(Events, OnDestructDestroyEntity)
{
	using namespace Engine;

	World world{true};
	entt::entity owner = InitTest(world);

	TEST_ASSERT(DoBothValuesMatch(world, owner, "mNumOfDestructs", 0));

	world.GetRegistry().Destroy(owner);
	world.GetRegistry().RemovedDestroyed();

	// I guess we can't really test the num of destructs if the instance were destroyed..
	// But we have the static one atleast
	TEST_ASSERT(EmptyEventTestingComponent::sNumOfDestructs == 1);

	return UnitTest::Success;
}

<<<<<<< HEAD
UNIT_TEST(Events, OnAiTick)
{
	using namespace Engine;

	World world{true};
	entt::entity owner = InitTest(world);

	world.GetRegistry().AddComponent<EnemyAiControllerComponent>(owner);

	world.Tick(sFixedTickEventStepSize * .5f);

	TEST_ASSERT(EmptyEventTestingComponent::sNumOfAiTicks == 1);

	world.Tick(sFixedTickEventStepSize * .5f);

	TEST_ASSERT(EmptyEventTestingComponent::sNumOfAiTicks == 2);

	return UnitTest::Success;
}

UNIT_TEST(Events, OnAiEvaluate)
{
	using namespace Engine;

	World world{true};
	entt::entity owner = InitTest(world);

	world.GetRegistry().AddComponent<EnemyAiControllerComponent>(owner);

	world.Tick(sFixedTickEventStepSize * .5f);

	TEST_ASSERT(EmptyEventTestingComponent::sNumOfAiEvaluates == 1);

	world.Tick(sFixedTickEventStepSize * .5f);

	TEST_ASSERT(EmptyEventTestingComponent::sNumOfAiEvaluates == 2);
=======
UNIT_TEST(Events, CollisionEvents)
{
	using namespace Engine;

	World world{ true };
	const entt::entity owner = InitTest(world);

	Registry& reg = world.GetRegistry();

	reg.AddComponent<TransformComponent>(owner);
	reg.AddComponent<PhysicsBody2DComponent>(owner).mMotionType = MotionType::Static;
	reg.AddComponent<DiskColliderComponent>(owner);

	const entt::entity other = reg.Create();

	TransformComponent& otherTransform = reg.AddComponent<TransformComponent>(other);
	reg.AddComponent<PhysicsBody2DComponent>(other).mMotionType = MotionType::Static;
	reg.AddComponent<DiskColliderComponent>(other);

	TEST_ASSERT(DoBothValuesMatch(world, owner, "mNumOfCollisionEntry", 0));
	TEST_ASSERT(DoBothValuesMatch(world, owner, "mNumOfCollisionStay", 0));
	TEST_ASSERT(DoBothValuesMatch(world, owner, "mNumOfCollisionExit", 0));

	world.Tick(1 / 60.0f);

	TEST_ASSERT(DoBothValuesMatch(world, owner, "mNumOfCollisionEntry", 1));
	TEST_ASSERT(DoBothValuesMatch(world, owner, "mNumOfCollisionStay", 1));
	TEST_ASSERT(DoBothValuesMatch(world, owner, "mNumOfCollisionExit", 0));

	world.Tick(1 / 60.0f);

	TEST_ASSERT(DoBothValuesMatch(world, owner, "mNumOfCollisionEntry", 1));
	TEST_ASSERT(DoBothValuesMatch(world, owner, "mNumOfCollisionStay", 2));
	TEST_ASSERT(DoBothValuesMatch(world, owner, "mNumOfCollisionExit", 0));

	world.Tick(1 / 60.0f);

	TEST_ASSERT(DoBothValuesMatch(world, owner, "mNumOfCollisionEntry", 1));
	TEST_ASSERT(DoBothValuesMatch(world, owner, "mNumOfCollisionStay", 3));
	TEST_ASSERT(DoBothValuesMatch(world, owner, "mNumOfCollisionExit", 0));

	otherTransform.SetWorldPosition(glm::vec2{ 100000.0f });

	world.Tick(1 / 60.0f);

	TEST_ASSERT(DoBothValuesMatch(world, owner, "mNumOfCollisionEntry", 1));
	TEST_ASSERT(DoBothValuesMatch(world, owner, "mNumOfCollisionStay", 3));
	TEST_ASSERT(DoBothValuesMatch(world, owner, "mNumOfCollisionExit", 1));
>>>>>>> f142bdf9

	return UnitTest::Success;
}<|MERGE_RESOLUTION|>--- conflicted
+++ resolved
@@ -230,7 +230,6 @@
 	return UnitTest::Success;
 }
 
-<<<<<<< HEAD
 UNIT_TEST(Events, OnAiTick)
 {
 	using namespace Engine;
@@ -267,7 +266,10 @@
 	world.Tick(sFixedTickEventStepSize * .5f);
 
 	TEST_ASSERT(EmptyEventTestingComponent::sNumOfAiEvaluates == 2);
-=======
+
+	return UnitTest::Success;
+}
+
 UNIT_TEST(Events, CollisionEvents)
 {
 	using namespace Engine;
@@ -316,7 +318,6 @@
 	TEST_ASSERT(DoBothValuesMatch(world, owner, "mNumOfCollisionEntry", 1));
 	TEST_ASSERT(DoBothValuesMatch(world, owner, "mNumOfCollisionStay", 3));
 	TEST_ASSERT(DoBothValuesMatch(world, owner, "mNumOfCollisionExit", 1));
->>>>>>> f142bdf9
-
-	return UnitTest::Success;
-}+
+	return UnitTest::Success;
+}
