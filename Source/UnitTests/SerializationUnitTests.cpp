#include "Precomp.h"

#include "Assets/Core/AssetLoadInfo.h"
#include "Core/UnitTests.h"
#include "Core/Editor.h"
#include "Core/AssetManager.h"
#include "Meta/MetaType.h"
#include "Containers/view_istream.h"
#include "World/Registry.h"
#include "World/World.h"

using namespace Engine;

UNIT_TEST(Serialization, AllAssetSerialization)
{

	std::vector<WeakAsset<Asset>> allAssets = AssetManager::Get().GetAllAssets();

	UnitTest::Result result = UnitTest::Success;

	// Reuse the same string to reduce memory allocations
	std::string savedAsset{};
	std::string resavedAsset{};

	uint32 mBufferSize{};
	uint32 bufferAlign{};

	for (WeakAsset<Asset> asset : allAssets)
	{
		mBufferSize = std::max(asset.GetAssetClass().GetSize(), mBufferSize);
		bufferAlign = std::max(asset.GetAssetClass().GetAlignment(), bufferAlign);
	}

<<<<<<< HEAD
	void* assetBuffer = _aligned_malloc(mBufferSize, bufferAlign);
=======
	void* assetBuffer = FastAlloc(bufferSize, bufferAlign);
>>>>>>> 101d7489

	if (assetBuffer == nullptr)
	{
		LOG(LogUnitTests, Error, "Failed to run test, requires buffer of size {} and align {}", mBufferSize, bufferAlign);
		return UnitTest::Failure;
	}

	for (WeakAsset<Asset> asset : allAssets)
	{
		const MetaType& type = asset.GetAssetClass();

		if (!Editor::Get().IsThereAnEditorTypeForAssetType(type.GetTypeId()))
		{
			continue;
		}

		std::shared_ptr<const Asset> loadedAsset = asset.MakeShared();

		savedAsset = loadedAsset->Save().ToString();

		std::optional<AssetLoadInfo> loadInfo = AssetLoadInfo::LoadFromStream(std::make_unique<view_istream>(savedAsset));

		FuncResult reloadedAssetConstructResult = type.ConstructAt(assetBuffer, *loadInfo);

		if (reloadedAssetConstructResult.HasError())
		{
			LOG(LogUnitTests, Error, "Failed to construct asset {} of type {} with a loadInfo object - {}", asset.GetName(), type.GetName(), reloadedAssetConstructResult.Error());
			result = UnitTest::Failure;
			continue;
		}

		const Asset* const reloadedAsset = reloadedAssetConstructResult.GetReturnValue().As<Asset>();

		if (reloadedAsset == nullptr)
		{
			LOG(LogUnitTests, Error, "Construct asset {} of type {} returned an object that, according to MetaAny, is not an asset.", asset.GetName(), type.GetName());
			result = UnitTest::Failure;
			continue;
		}

		resavedAsset = reloadedAsset->Save().ToString();

		if (savedAsset == resavedAsset)
		{
			continue;
		}

		LOG(LogUnitTests, Error, "Asset {} of type {} produced a different save after reloading. Serialization is likely broken", asset.GetName(), type.GetName());
		result = UnitTest::Failure;
	}

	_aligned_free(assetBuffer);

	return result;
}<|MERGE_RESOLUTION|>--- conflicted
+++ resolved
@@ -22,24 +22,20 @@
 	std::string savedAsset{};
 	std::string resavedAsset{};
 
-	uint32 mBufferSize{};
+	uint32 bufferSize{};
 	uint32 bufferAlign{};
 
 	for (WeakAsset<Asset> asset : allAssets)
 	{
-		mBufferSize = std::max(asset.GetAssetClass().GetSize(), mBufferSize);
+		bufferSize = std::max(asset.GetAssetClass().GetSize(), bufferSize);
 		bufferAlign = std::max(asset.GetAssetClass().GetAlignment(), bufferAlign);
 	}
 
-<<<<<<< HEAD
-	void* assetBuffer = _aligned_malloc(mBufferSize, bufferAlign);
-=======
 	void* assetBuffer = FastAlloc(bufferSize, bufferAlign);
->>>>>>> 101d7489
 
 	if (assetBuffer == nullptr)
 	{
-		LOG(LogUnitTests, Error, "Failed to run test, requires buffer of size {} and align {}", mBufferSize, bufferAlign);
+		LOG(LogUnitTests, Error, "Failed to run test, requires buffer of size {} and align {}", bufferSize, bufferAlign);
 		return UnitTest::Failure;
 	}
 
