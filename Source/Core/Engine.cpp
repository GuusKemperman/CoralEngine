#include "Precomp.h"
#include "Core/Engine.h"

#include <chrono>

#include "Core/FileIO.h"
#include "Core/Device.h"
#include "Core/AssetManager.h"
#include "Core/Input.h"
#include "Core/Editor.h"
#include "Core/VirtualMachine.h"
#include "Meta/MetaManager.h"
#include "Core/UnitTests.h"
#include "Core/Audio.h"
#include "Assets/Level.h"
#include "World/World.h"
#include "Utilities/Benchmark.h"
#include "World/Registry.h"
<<<<<<< HEAD
#include <../External/fmod/fmod.hpp>

=======
#include "Rendering/Renderer.h"
>>>>>>> 3cdcfa83

CE::Engine::Engine(int argc, char* argv[], std::string_view gameDir)
{
	Device::sIsHeadless = argc >= 2
		&& strcmp(argv[1], "run_tests") == 0;

<<<<<<< HEAD
	FMOD::System* system{};
	FMOD::System_Create(&system);

	JobManager::StartUp();
=======
>>>>>>> 3cdcfa83
	FileIO::StartUp(argc, argv, gameDir);
	Logger::StartUp();

	std::thread deviceAgnosticSystems
	{
		[&]
		{
			MetaManager::StartUp();
			AssetManager::StartUp();
			VirtualMachine::StartUp();
		}
	};

	if (!Device::IsHeadless())
	{
		Device::StartUp();
		Renderer::StartUp();
	}

	Audio::StartUp().LoadSFX("Assets/Audio/SoundTEst.wav", false);
	Input::StartUp();

#ifdef EDITOR
	if (!Device::IsHeadless())
	{
		Device::Get().CreateImguiContext();
	}
#endif // EDITOR

	deviceAgnosticSystems.join();

#ifdef EDITOR
	Editor::StartUp();
#endif // EDITOR

	UnitTestManager::StartUp();

	if (Device::sIsHeadless)
	{
		uint32 numFailed = 0;
		for (UnitTest& test : UnitTestManager::Get().GetAllTests())
		{
			test();
			if (test.mResult != UnitTest::Success)
			{
				numFailed++;
			}
		}

		const uint32 numOfErrorsLogged = Logger::Get().GetNumOfEntriesPerSeverity()[LogSeverity::Error];
		if (numOfErrorsLogged != 0)
		{
			LOG(LogUnitTest, Error, "There were {} unresolved errors logged to the consoler", numOfErrorsLogged);
			numFailed += numOfErrorsLogged;
		}

		// We only exit if numFailed != 0,
		// since maybe theres a crash in
		// the shutdown process and we want
		// to test that as well
		if (numFailed != 0)
		{
			// A lot of exits lead to exit(1).
			// by doing + 1 we can distinguish
			// from those errors
			exit(numFailed + 1);
		}
	}
}

CE::Engine::~Engine()
{
	UnitTestManager::ShutDown();

#ifdef EDITOR
	Editor::ShutDown();
#endif  // EDITOR

	VirtualMachine::ShutDown();
	AssetManager::ShutDown();
	MetaManager::ShutDown();
	Audio::ShutDown();
	Input::ShutDown();

	if (!Device::IsHeadless())
	{
		Renderer::ShutDown();
		Device::ShutDown();
	}

	Logger::ShutDown();
	FileIO::ShutDown();
}

void CE::Engine::Run([[maybe_unused]] Name starterLevel)
{
	if (Device::IsHeadless())
	{
		return;
	}

#ifndef EDITOR
	AssetHandle<Level> level = AssetManager::Get().TryGetAsset<Level>(starterLevel);

	if (level == nullptr)
	{
		LOG(LogCore, Error, "Could not find starter level");
		return;
	}

	World world = level->CreateWorld(true);
#endif // EDITOR

	Input& input = Input::Get();
	Device& device = Device::Get();
	Audio& audio = Audio::Get();

#ifdef EDITOR
	Editor& editor = Editor::Get();
#endif // EDITOR

	float timeElapsedSinceLastGarbageCollect{};
	static constexpr float garbageCollectInterval = 15.0f;

	std::chrono::high_resolution_clock::time_point t1 = std::chrono::high_resolution_clock::now();
	std::chrono::high_resolution_clock::time_point t2{};

	while (!device.ShouldClose())
	{
		t2 = std::chrono::high_resolution_clock::now();
		float deltaTime = std::chrono::duration_cast<std::chrono::duration<float>>(t2 - t1).count();

		// Check if we hit a breakpoint or something else
		// that interrupted the program for an extended duration
		if (deltaTime > 5.0f)
		{
			deltaTime = 1.0f / 60.0f;
		}

		t1 = t2;

		input.NewFrame();
		device.NewFrame();

		if (device.GetDisplaySize().x <= 0
			|| device.GetDisplaySize().y <= 0)
		{
			continue;
		}

#ifdef EDITOR
		editor.Tick(deltaTime);
#else
		world.Tick(deltaTime);

		if (!Device::IsHeadless())
		{
			Renderer::Get().Render(world);
		}
#endif  // EDITOR

		audio.PlaySFX("Assets/Audio/SoundTEst.wav");

		device.EndFrame();

#ifdef EDITOR
		// Has to be done after EndFrame for some dx12 reasons,
		// as you are not allowed to free resources in between NewFrame and EndFrame.
		editor.FullFillRefreshRequests();
#endif // EDITOR

		timeElapsedSinceLastGarbageCollect += deltaTime;

		if (timeElapsedSinceLastGarbageCollect > garbageCollectInterval)
		{
			AssetManager::Get().UnloadAllUnusedAssets();
			timeElapsedSinceLastGarbageCollect = 0.0f;
		}
	}
}<|MERGE_RESOLUTION|>--- conflicted
+++ resolved
@@ -16,25 +16,15 @@
 #include "World/World.h"
 #include "Utilities/Benchmark.h"
 #include "World/Registry.h"
-<<<<<<< HEAD
-#include <../External/fmod/fmod.hpp>
-
-=======
 #include "Rendering/Renderer.h"
->>>>>>> 3cdcfa83
 
 CE::Engine::Engine(int argc, char* argv[], std::string_view gameDir)
 {
 	Device::sIsHeadless = argc >= 2
 		&& strcmp(argv[1], "run_tests") == 0;
 
-<<<<<<< HEAD
-	FMOD::System* system{};
-	FMOD::System_Create(&system);
-
 	JobManager::StartUp();
-=======
->>>>>>> 3cdcfa83
+
 	FileIO::StartUp(argc, argv, gameDir);
 	Logger::StartUp();
 
