﻿<?xml version="1.0" encoding="utf-8"?>
<Project DefaultTargets="Build" xmlns="http://schemas.microsoft.com/developer/msbuild/2003">
  <ItemGroup Label="ProjectConfigurations">
    <ProjectConfiguration Include="Debug|x64">
      <Configuration>Debug</Configuration>
      <Platform>x64</Platform>
    </ProjectConfiguration>
    <ProjectConfiguration Include="Debug|***REMOVED***">
      <Configuration>Debug</Configuration>
      <Platform>***REMOVED***</Platform>
    </ProjectConfiguration>
    <ProjectConfiguration Include="EditorDebug|x64">
      <Configuration>EditorDebug</Configuration>
      <Platform>x64</Platform>
    </ProjectConfiguration>
    <ProjectConfiguration Include="EditorDebug|***REMOVED***">
      <Configuration>EditorDebug</Configuration>
      <Platform>***REMOVED***</Platform>
    </ProjectConfiguration>
    <ProjectConfiguration Include="EditorRelease|x64">
      <Configuration>EditorRelease</Configuration>
      <Platform>x64</Platform>
    </ProjectConfiguration>
    <ProjectConfiguration Include="EditorRelease|***REMOVED***">
      <Configuration>EditorRelease</Configuration>
      <Platform>***REMOVED***</Platform>
    </ProjectConfiguration>
    <ProjectConfiguration Include="Release|x64">
      <Configuration>Release</Configuration>
      <Platform>x64</Platform>
    </ProjectConfiguration>
    <ProjectConfiguration Include="Release|***REMOVED***">
      <Configuration>Release</Configuration>
      <Platform>***REMOVED***</Platform>
    </ProjectConfiguration>
  </ItemGroup>
  <PropertyGroup Label="Globals">
    <VCProjectVersion>16.0</VCProjectVersion>
    <Keyword>Win32Proj</Keyword>
    <ProjectGuid>{a5d06fec-7fcb-4af8-b043-6d92d6b99695}</ProjectGuid>
    <RootNamespace>CE</RootNamespace>
    <WindowsTargetPlatformVersion>10.0</WindowsTargetPlatformVersion>
    <***REMOVED***SdkVersion>7.000</***REMOVED***SdkVersion>
  </PropertyGroup>
  <Import Project="$(VCTargetsPath)\Microsoft.Cpp.Default.props" />
  <PropertyGroup Condition="'$(Configuration)|$(Platform)'=='Debug|x64'" Label="Configuration">
    <ConfigurationType>StaticLibrary</ConfigurationType>
    <UseDebugLibraries>true</UseDebugLibraries>
    <PlatformToolset>v143</PlatformToolset>
    <CharacterSet>Unicode</CharacterSet>
  </PropertyGroup>
  <PropertyGroup Condition="'$(Configuration)|$(Platform)'=='Debug|***REMOVED***'" Label="Configuration">
    <ConfigurationType>StaticLibrary</ConfigurationType>
    <UseDebugLibraries>true</UseDebugLibraries>
    <PlatformToolset>v143</PlatformToolset>
    <CharacterSet>Unicode</CharacterSet>
  </PropertyGroup>
  <PropertyGroup Condition="'$(Configuration)|$(Platform)'=='EditorDebug|x64'" Label="Configuration">
    <ConfigurationType>StaticLibrary</ConfigurationType>
    <UseDebugLibraries>true</UseDebugLibraries>
    <PlatformToolset>v143</PlatformToolset>
    <CharacterSet>Unicode</CharacterSet>
  </PropertyGroup>
  <PropertyGroup Condition="'$(Configuration)|$(Platform)'=='EditorDebug|***REMOVED***'" Label="Configuration">
    <ConfigurationType>StaticLibrary</ConfigurationType>
    <UseDebugLibraries>true</UseDebugLibraries>
    <PlatformToolset>v143</PlatformToolset>
    <CharacterSet>Unicode</CharacterSet>
  </PropertyGroup>
  <PropertyGroup Condition="'$(Configuration)|$(Platform)'=='Release|x64'" Label="Configuration">
    <ConfigurationType>StaticLibrary</ConfigurationType>
    <UseDebugLibraries>false</UseDebugLibraries>
    <PlatformToolset>v143</PlatformToolset>
    <WholeProgramOptimization>true</WholeProgramOptimization>
    <CharacterSet>Unicode</CharacterSet>
  </PropertyGroup>
  <PropertyGroup Condition="'$(Configuration)|$(Platform)'=='Release|***REMOVED***'" Label="Configuration">
    <ConfigurationType>StaticLibrary</ConfigurationType>
    <UseDebugLibraries>false</UseDebugLibraries>
    <PlatformToolset>v143</PlatformToolset>
    <WholeProgramOptimization>true</WholeProgramOptimization>
    <CharacterSet>Unicode</CharacterSet>
  </PropertyGroup>
  <PropertyGroup Condition="'$(Configuration)|$(Platform)'=='EditorRelease|x64'" Label="Configuration">
    <ConfigurationType>StaticLibrary</ConfigurationType>
    <UseDebugLibraries>false</UseDebugLibraries>
    <PlatformToolset>v143</PlatformToolset>
    <WholeProgramOptimization>true</WholeProgramOptimization>
    <CharacterSet>Unicode</CharacterSet>
  </PropertyGroup>
  <PropertyGroup Condition="'$(Configuration)|$(Platform)'=='EditorRelease|***REMOVED***'" Label="Configuration">
    <ConfigurationType>StaticLibrary</ConfigurationType>
    <UseDebugLibraries>false</UseDebugLibraries>
    <PlatformToolset>v143</PlatformToolset>
    <WholeProgramOptimization>true</WholeProgramOptimization>
    <CharacterSet>Unicode</CharacterSet>
  </PropertyGroup>
  <Import Project="$(VCTargetsPath)\Microsoft.Cpp.props" />
  <ImportGroup Label="ExtensionSettings">
  </ImportGroup>
  <ImportGroup Label="PropertySheets" Condition="'$(Configuration)|$(Platform)'=='Debug|x64'">
    <Import Project="Properties\EngineAndGamePC.props" />
    <Import Project="Properties\EngineAndGameDebug.props" />
    <Import Project="Properties\EngineAndGame.props" />
    <Import Project="Properties\EnginePC.props" />
    <Import Project="Properties\Engine.props" />
  </ImportGroup>
  <ImportGroup Label="PropertySheets" Condition="'$(Configuration)|$(Platform)'=='EditorDebug|***REMOVED***'" />
  <ImportGroup Label="PropertySheets" Condition="'$(Configuration)|$(Platform)'=='Debug|***REMOVED***'">
    <Import Project="Properties\EngineAndGame***REMOVED***.props" />
    <Import Project="Properties\EngineAndGameDebug.props" />
    <Import Project="Properties\EngineAndGame.props" />
    <Import Project="Properties\Engine***REMOVED***.props" />
    <Import Project="Properties\Engine.props" />
  </ImportGroup>
  <ImportGroup Label="PropertySheets" Condition="'$(Configuration)|$(Platform)'=='Release|***REMOVED***'">
    <Import Project="Properties\EngineAndGame***REMOVED***.props" />
    <Import Project="Properties\EngineAndGameRelease.props" />
    <Import Project="Properties\EngineAndGame.props" />
    <Import Project="Properties\Engine***REMOVED***.props" />
    <Import Project="Properties\Engine.props" />
  </ImportGroup>
  <ImportGroup Label="PropertySheets" Condition="'$(Configuration)|$(Platform)'=='EditorRelease|x64'">
    <Import Project="Properties\EngineAndGamePC.props" />
    <Import Project="Properties\EngineAndGameRelease.props" />
    <Import Project="Properties\EngineAndGameEditor.props" />
    <Import Project="Properties\EngineAndGame.props" />
    <Import Project="Properties\EnginePC.props" />
    <Import Project="Properties\Engine.props" />
  </ImportGroup>
  <ImportGroup Label="PropertySheets" Condition="'$(Configuration)|$(Platform)'=='EditorRelease|***REMOVED***'" />
  <ImportGroup Label="PropertySheets" Condition="'$(Configuration)|$(Platform)'=='Release|x64'">
    <Import Project="Properties\EngineAndGamePC.props" />
    <Import Project="Properties\EngineAndGameRelease.props" />
    <Import Project="Properties\EngineAndGame.props" />
    <Import Project="Properties\EnginePC.props" />
    <Import Project="Properties\Engine.props" />
  </ImportGroup>
  <ImportGroup Label="PropertySheets" Condition="'$(Configuration)|$(Platform)'=='EditorDebug|x64'">
    <Import Project="Properties\EngineAndGamePC.props" />
    <Import Project="Properties\EngineAndGameDebug.props" />
    <Import Project="Properties\EngineAndGameEditor.props" />
    <Import Project="Properties\EngineAndGame.props" />
    <Import Project="Properties\EnginePC.props" />
    <Import Project="Properties\Engine.props" />
  </ImportGroup>
  <ImportGroup Label="Shared">
  </ImportGroup>
  <PropertyGroup Label="UserMacros" />
  <PropertyGroup Condition="'$(Configuration)|$(Platform)'=='Debug|x64'">
    <IntDir>$(EngineDir)Intermediate/$(Platform)/$(Configuration)/</IntDir>
    <OutDir>$(EngineOutputDir)</OutDir>
    <TargetName>$(EngineProjectName)</TargetName>
  </PropertyGroup>
  <PropertyGroup Condition="'$(Configuration)|$(Platform)'=='Debug|***REMOVED***'">
    <IntDir>$(EngineDir)Intermediate/$(Platform)/$(Configuration)/</IntDir>
    <OutDir>$(EngineOutputDir)</OutDir>
    <TargetName>$(EngineProjectName)</TargetName>
  </PropertyGroup>
  <PropertyGroup Condition="'$(Configuration)|$(Platform)'=='EditorDebug|x64'">
    <IntDir>$(EngineDir)Intermediate/$(Platform)/$(Configuration)/</IntDir>
    <OutDir>$(EngineOutputDir)</OutDir>
    <TargetName>$(EngineProjectName)</TargetName>
  </PropertyGroup>
  <PropertyGroup Condition="'$(Configuration)|$(Platform)'=='EditorDebug|***REMOVED***'">
    <IntDir>$(EngineDir)Intermediate/$(Platform)/$(Configuration)/</IntDir>
    <OutDir>$(EngineOutputDir)</OutDir>
    <TargetName>$(EngineProjectName)</TargetName>
  </PropertyGroup>
  <PropertyGroup Condition="'$(Configuration)|$(Platform)'=='Release|x64'">
    <IntDir>$(EngineDir)Intermediate/$(Platform)/$(Configuration)/</IntDir>
    <OutDir>$(EngineOutputDir)</OutDir>
    <TargetName>$(EngineProjectName)</TargetName>
  </PropertyGroup>
  <PropertyGroup Condition="'$(Configuration)|$(Platform)'=='Release|***REMOVED***'">
    <IntDir>$(EngineDir)Intermediate/$(Platform)/$(Configuration)/</IntDir>
    <OutDir>$(EngineOutputDir)</OutDir>
    <TargetName>$(EngineProjectName)</TargetName>
  </PropertyGroup>
  <PropertyGroup Condition="'$(Configuration)|$(Platform)'=='EditorRelease|x64'">
    <IntDir>$(EngineDir)Intermediate/$(Platform)/$(Configuration)/</IntDir>
    <OutDir>$(EngineOutputDir)</OutDir>
    <TargetName>$(EngineProjectName)</TargetName>
  </PropertyGroup>
  <PropertyGroup Condition="'$(Configuration)|$(Platform)'=='EditorRelease|***REMOVED***'">
    <IntDir>$(EngineDir)Intermediate/$(Platform)/$(Configuration)/</IntDir>
    <OutDir>$(EngineOutputDir)</OutDir>
    <TargetName>$(EngineProjectName)</TargetName>
  </PropertyGroup>
  <ItemDefinitionGroup Condition="'$(Configuration)|$(Platform)'=='Debug|x64'">
    <ClCompile>
      <SDLCheck>true</SDLCheck>
      <PreprocessorDefinitions>%(PreprocessorDefinitions)</PreprocessorDefinitions>
      <ConformanceMode>true</ConformanceMode>
      <AdditionalIncludeDirectories>$(ProjectDir)external\xsr\backends\opengl\external;$(ProjectDir)external\xsr\backends\opengl\external\glad\include;%(AdditionalIncludeDirectories)</AdditionalIncludeDirectories>
      <MultiProcessorCompilation>true</MultiProcessorCompilation>
      <LanguageStandard>stdcpp17</LanguageStandard>
      <LanguageStandard_C>stdc17</LanguageStandard_C>
      <PrecompiledHeader>Use</PrecompiledHeader>
      <PrecompiledHeaderFile>Precomp.h</PrecompiledHeaderFile>
      <RuntimeTypeInfo>true</RuntimeTypeInfo>
      <OpenMPSupport>true</OpenMPSupport>
      <ExternalWarningLevel>Level2</ExternalWarningLevel>
      <DebugInformationFormat>ProgramDatabase</DebugInformationFormat>
      <BuildStlModules>true</BuildStlModules>
      <WarningLevel>Level4</WarningLevel>
      <SupportJustMyCode>false</SupportJustMyCode>
    </ClCompile>
    <Link>
      <SubSystem>Console</SubSystem>
      <GenerateDebugInformation>true</GenerateDebugInformation>
      <AdditionalLibraryDirectories>%(AdditionalLibraryDirectories)</AdditionalLibraryDirectories>
      <AdditionalDependencies>%(AdditionalDependencies)</AdditionalDependencies>
    </Link>
    <Lib>
      <AdditionalDependencies>%(AdditionalDependencies)</AdditionalDependencies>
    </Lib>
    <Lib>
      <AdditionalLibraryDirectories>%(AdditionalLibraryDirectories)</AdditionalLibraryDirectories>
    </Lib>
    <ProjectReference>
      <LinkLibraryDependencies />
    </ProjectReference>
  </ItemDefinitionGroup>
  <ItemDefinitionGroup Condition="'$(Configuration)|$(Platform)'=='Debug|***REMOVED***'">
    <ClCompile>
      <WarningLevel>Level4</WarningLevel>
      <SDLCheck>true</SDLCheck>
      <PreprocessorDefinitions>%(PreprocessorDefinitions)</PreprocessorDefinitions>
      <ConformanceMode>true</ConformanceMode>
      <AdditionalIncludeDirectories>%(AdditionalIncludeDirectories)</AdditionalIncludeDirectories>
      <MultiProcessorCompilation>true</MultiProcessorCompilation>
      <LanguageStandard>stdcpp17</LanguageStandard>
      <LanguageStandard_C>stdc17</LanguageStandard_C>
      <TreatWarningAsError>true</TreatWarningAsError>
      <PrecompiledHeader>Use</PrecompiledHeader>
      <PrecompiledHeaderFile>Precomp.h</PrecompiledHeaderFile>
      <RuntimeTypeInfo>true</RuntimeTypeInfo>
      <OpenMPSupport>true</OpenMPSupport>
      <ExternalWarningLevel>Level2</ExternalWarningLevel>
      <DebugInformationFormat>ProgramDatabase</DebugInformationFormat>
      <CppExceptions>true</CppExceptions>
      <CppLanguageStd>Cpp17</CppLanguageStd>
      <CLanguageStd>C17</CLanguageStd>
      <GenerateDebugInformation>true</GenerateDebugInformation>
    </ClCompile>
    <Link>
      <SubSystem>Console</SubSystem>
      <GenerateDebugInformation>true</GenerateDebugInformation>
      <AdditionalLibraryDirectories>$(AdditionalLibraryDirectories)</AdditionalLibraryDirectories>
      <AdditionalDependencies>%(AdditionalDependencies)</AdditionalDependencies>
    </Link>
    <Lib />
    <Lib>
      <AdditionalLibraryDirectories>$(ProjectDir)external\xsr\backends\opengl\external\GLFW;</AdditionalLibraryDirectories>
      <AdditionalDependencies>%(AdditionalDependencies)</AdditionalDependencies>
    </Lib>
    <ProjectReference>
      <LinkLibraryDependencies>false</LinkLibraryDependencies>
    </ProjectReference>
    <WavePsslc>
      <AdditionalIncludeDirectories>$(ProjectDir)Include;%(AdditionalIncludeDirectories)</AdditionalIncludeDirectories>
      <PreprocessorDefinitions>_DEBUG</PreprocessorDefinitions>
    </WavePsslc>
  </ItemDefinitionGroup>
  <ItemDefinitionGroup Condition="'$(Configuration)|$(Platform)'=='EditorDebug|x64'">
    <ClCompile>
      <SDLCheck>true</SDLCheck>
      <PreprocessorDefinitions>%(PreprocessorDefinitions)</PreprocessorDefinitions>
      <ConformanceMode>true</ConformanceMode>
      <AdditionalIncludeDirectories>%(AdditionalIncludeDirectories)</AdditionalIncludeDirectories>
      <MultiProcessorCompilation>true</MultiProcessorCompilation>
      <LanguageStandard>stdcpp17</LanguageStandard>
      <LanguageStandard_C>stdc17</LanguageStandard_C>
      <PrecompiledHeader>Use</PrecompiledHeader>
      <PrecompiledHeaderFile>Precomp.h</PrecompiledHeaderFile>
      <RuntimeTypeInfo>true</RuntimeTypeInfo>
      <OpenMPSupport>true</OpenMPSupport>
      <ExternalWarningLevel>Level2</ExternalWarningLevel>
      <DebugInformationFormat>ProgramDatabase</DebugInformationFormat>
      <BuildStlModules>true</BuildStlModules>
      <WarningLevel>Level4</WarningLevel>
      <SupportJustMyCode>false</SupportJustMyCode>
    </ClCompile>
    <Link>
      <SubSystem>Console</SubSystem>
      <GenerateDebugInformation>true</GenerateDebugInformation>
      <AdditionalLibraryDirectories>$(EngineDir)External\assimp\$(Platform)\Debug;%(AdditionalLibraryDirectories)</AdditionalLibraryDirectories>
      <AdditionalDependencies>assimp-vc143-mtd.lib;glfw3.lib;opengl32.lib;%(AdditionalDependencies)</AdditionalDependencies>
    </Link>
    <PostBuildEvent>
      <Command>
      </Command>
    </PostBuildEvent>
    <Lib>
      <AdditionalDependencies>%(AdditionalDependencies)</AdditionalDependencies>
    </Lib>
    <Lib>
      <AdditionalLibraryDirectories>%(AdditionalLibraryDirectories)</AdditionalLibraryDirectories>
    </Lib>
    <ProjectReference>
      <LinkLibraryDependencies />
    </ProjectReference>
  </ItemDefinitionGroup>
  <ItemDefinitionGroup Condition="'$(Configuration)|$(Platform)'=='EditorDebug|***REMOVED***'">
    <ClCompile>
      <WarningLevel>Level4</WarningLevel>
      <SDLCheck>true</SDLCheck>
      <PreprocessorDefinitions>%(PreprocessorDefinitions)</PreprocessorDefinitions>
      <ConformanceMode>true</ConformanceMode>
      <AdditionalIncludeDirectories>%(AdditionalIncludeDirectories)</AdditionalIncludeDirectories>
      <MultiProcessorCompilation>true</MultiProcessorCompilation>
      <LanguageStandard>stdcpp17</LanguageStandard>
      <LanguageStandard_C>stdc17</LanguageStandard_C>
      <TreatWarningAsError>true</TreatWarningAsError>
      <PrecompiledHeader>Use</PrecompiledHeader>
      <PrecompiledHeaderFile>Precomp.h</PrecompiledHeaderFile>
      <RuntimeTypeInfo>true</RuntimeTypeInfo>
      <OpenMPSupport>true</OpenMPSupport>
      <ExternalWarningLevel>Level2</ExternalWarningLevel>
      <DebugInformationFormat>ProgramDatabase</DebugInformationFormat>
      <CppExceptions>true</CppExceptions>
      <CppLanguageStd>Cpp17</CppLanguageStd>
      <CLanguageStd>C17</CLanguageStd>
      <ExtraWarnings />
    </ClCompile>
    <Link>
      <SubSystem>Console</SubSystem>
      <GenerateDebugInformation>true</GenerateDebugInformation>
      <AdditionalLibraryDirectories>$(AdditionalLibraryDirectories)</AdditionalLibraryDirectories>
      <AdditionalDependencies>%(AdditionalDependencies)</AdditionalDependencies>
    </Link>
    <PostBuildEvent>
      <Command>IF NOT EXIST "$(TargetDir)assimp-vc143-mtd.dll" COPY /Y "$(ProjectDir)external\assimp\$(Platform)\Debug\assimp-vc143-mtd.dll" "$(TargetDir)"</Command>
    </PostBuildEvent>
    <Lib>
      <AdditionalDependencies>%(AdditionalDependencies)</AdditionalDependencies>
    </Lib>
    <Lib>
      <AdditionalLibraryDirectories>$(ProjectDir)external\assimp\$(Platform)\Debug\;$(ProjectDir)external\xsr\backends\opengl\external\GLFW;</AdditionalLibraryDirectories>
    </Lib>
    <ProjectReference>
      <LinkLibraryDependencies>false</LinkLibraryDependencies>
    </ProjectReference>
    <WavePsslc>
      <AdditionalIncludeDirectories>$(ProjectDir)Include;%(AdditionalIncludeDirectories)</AdditionalIncludeDirectories>
    </WavePsslc>
  </ItemDefinitionGroup>
  <ItemDefinitionGroup Condition="'$(Configuration)|$(Platform)'=='Release|x64'">
    <ClCompile>
      <FunctionLevelLinking>true</FunctionLevelLinking>
      <IntrinsicFunctions>true</IntrinsicFunctions>
      <SDLCheck>true</SDLCheck>
      <PreprocessorDefinitions>%(PreprocessorDefinitions)</PreprocessorDefinitions>
      <ConformanceMode>true</ConformanceMode>
      <AdditionalIncludeDirectories>$(ProjectDir)external\xsr\backends\opengl\external;$(ProjectDir)external\xsr\backends\opengl\external\glad\include;%(AdditionalIncludeDirectories)</AdditionalIncludeDirectories>
      <MultiProcessorCompilation>true</MultiProcessorCompilation>
      <LanguageStandard>stdcpp17</LanguageStandard>
      <LanguageStandard_C>stdc17</LanguageStandard_C>
      <PrecompiledHeader>Use</PrecompiledHeader>
      <PrecompiledHeaderFile>Precomp.h</PrecompiledHeaderFile>
      <RuntimeTypeInfo>true</RuntimeTypeInfo>
      <OpenMPSupport>true</OpenMPSupport>
      <ExternalWarningLevel>Level2</ExternalWarningLevel>
      <DebugInformationFormat>ProgramDatabase</DebugInformationFormat>
      <SupportJustMyCode>false</SupportJustMyCode>
      <BuildStlModules>true</BuildStlModules>
      <WarningLevel>Level4</WarningLevel>
    </ClCompile>
    <Link>
      <SubSystem>Console</SubSystem>
      <EnableCOMDATFolding>true</EnableCOMDATFolding>
      <OptimizeReferences>true</OptimizeReferences>
      <GenerateDebugInformation>true</GenerateDebugInformation>
      <AdditionalLibraryDirectories>%(AdditionalLibraryDirectories)</AdditionalLibraryDirectories>
      <AdditionalDependencies>%(AdditionalDependencies)</AdditionalDependencies>
    </Link>
    <Lib>
      <AdditionalDependencies>%(AdditionalDependencies)</AdditionalDependencies>
    </Lib>
    <Lib>
      <AdditionalLibraryDirectories>%(AdditionalLibraryDirectories)</AdditionalLibraryDirectories>
    </Lib>
    <ProjectReference>
      <LinkLibraryDependencies />
    </ProjectReference>
  </ItemDefinitionGroup>
  <ItemDefinitionGroup Condition="'$(Configuration)|$(Platform)'=='Release|***REMOVED***'">
    <ClCompile>
      <WarningLevel>Level4</WarningLevel>
      <FunctionLevelLinking>true</FunctionLevelLinking>
      <IntrinsicFunctions>true</IntrinsicFunctions>
      <SDLCheck>true</SDLCheck>
      <PreprocessorDefinitions>%(PreprocessorDefinitions)</PreprocessorDefinitions>
      <ConformanceMode>true</ConformanceMode>
      <AdditionalIncludeDirectories>%(AdditionalIncludeDirectories)</AdditionalIncludeDirectories>
      <MultiProcessorCompilation>true</MultiProcessorCompilation>
      <LanguageStandard>stdcpp17</LanguageStandard>
      <LanguageStandard_C>stdc17</LanguageStandard_C>
      <TreatWarningAsError>true</TreatWarningAsError>
      <PrecompiledHeader>Use</PrecompiledHeader>
      <PrecompiledHeaderFile>Precomp.h</PrecompiledHeaderFile>
      <RuntimeTypeInfo>true</RuntimeTypeInfo>
      <OpenMPSupport>true</OpenMPSupport>
      <ExternalWarningLevel>Level2</ExternalWarningLevel>
      <DebugInformationFormat>ProgramDatabase</DebugInformationFormat>
      <SupportJustMyCode>false</SupportJustMyCode>
      <CppExceptions>true</CppExceptions>
      <CppLanguageStd>Cpp17</CppLanguageStd>
      <CLanguageStd>C17</CLanguageStd>
      <ExtraWarnings />
    </ClCompile>
    <Link>
      <SubSystem>Console</SubSystem>
      <EnableCOMDATFolding>true</EnableCOMDATFolding>
      <OptimizeReferences>true</OptimizeReferences>
      <GenerateDebugInformation>true</GenerateDebugInformation>
      <AdditionalLibraryDirectories>$(AdditionalLibraryDirectories)</AdditionalLibraryDirectories>
      <AdditionalDependencies>%(AdditionalDependencies)</AdditionalDependencies>
    </Link>
    <Lib>
      <AdditionalDependencies>%(AdditionalDependencies)</AdditionalDependencies>
    </Lib>
    <Lib>
      <AdditionalLibraryDirectories>$(ProjectDir)external\xsr\backends\opengl\external\GLFW;</AdditionalLibraryDirectories>
    </Lib>
    <ProjectReference>
      <LinkLibraryDependencies>false</LinkLibraryDependencies>
    </ProjectReference>
    <WavePsslc>
      <AdditionalIncludeDirectories>$(ProjectDir)Include;%(AdditionalIncludeDirectories)</AdditionalIncludeDirectories>
    </WavePsslc>
  </ItemDefinitionGroup>
  <ItemDefinitionGroup Condition="'$(Configuration)|$(Platform)'=='EditorRelease|x64'">
    <ClCompile>
      <FunctionLevelLinking>true</FunctionLevelLinking>
      <IntrinsicFunctions>true</IntrinsicFunctions>
      <SDLCheck>true</SDLCheck>
      <PreprocessorDefinitions>%(PreprocessorDefinitions)</PreprocessorDefinitions>
      <ConformanceMode>true</ConformanceMode>
      <AdditionalIncludeDirectories>$(ProjectDir)external\xsr\backends\opengl\external;$(ProjectDir)external\xsr\backends\opengl\external\glad\include;%(AdditionalIncludeDirectories)</AdditionalIncludeDirectories>
      <MultiProcessorCompilation>true</MultiProcessorCompilation>
      <LanguageStandard>stdcpp17</LanguageStandard>
      <LanguageStandard_C>stdc17</LanguageStandard_C>
      <PrecompiledHeader>Use</PrecompiledHeader>
      <PrecompiledHeaderFile>Precomp.h</PrecompiledHeaderFile>
      <RuntimeTypeInfo>true</RuntimeTypeInfo>
      <OpenMPSupport>true</OpenMPSupport>
      <ExternalWarningLevel>Level2</ExternalWarningLevel>
      <SupportJustMyCode>false</SupportJustMyCode>
      <BuildStlModules>true</BuildStlModules>
      <WarningLevel>Level4</WarningLevel>
    </ClCompile>
    <Link>
      <SubSystem>Console</SubSystem>
      <EnableCOMDATFolding>true</EnableCOMDATFolding>
      <OptimizeReferences>true</OptimizeReferences>
      <GenerateDebugInformation>true</GenerateDebugInformation>
      <AdditionalLibraryDirectories>$(EngineDir)External\assimp\$(Platform)\Release;%(AdditionalLibraryDirectories)</AdditionalLibraryDirectories>
      <AdditionalDependencies>assimp-vc143-mt.lib;%(AdditionalDependencies)</AdditionalDependencies>
    </Link>
    <PostBuildEvent>
      <Command>
      </Command>
    </PostBuildEvent>
    <Lib>
      <AdditionalDependencies>%(AdditionalDependencies)</AdditionalDependencies>
    </Lib>
    <Lib>
      <AdditionalLibraryDirectories>%(AdditionalLibraryDirectories)</AdditionalLibraryDirectories>
    </Lib>
    <ProjectReference>
      <LinkLibraryDependencies />
    </ProjectReference>
  </ItemDefinitionGroup>
  <ItemDefinitionGroup Condition="'$(Configuration)|$(Platform)'=='EditorRelease|***REMOVED***'">
    <ClCompile>
      <WarningLevel>Level4</WarningLevel>
      <FunctionLevelLinking>true</FunctionLevelLinking>
      <IntrinsicFunctions>true</IntrinsicFunctions>
      <SDLCheck>true</SDLCheck>
      <PreprocessorDefinitions>%(PreprocessorDefinitions)</PreprocessorDefinitions>
      <ConformanceMode>true</ConformanceMode>
      <AdditionalIncludeDirectories>%(AdditionalIncludeDirectories)</AdditionalIncludeDirectories>
      <MultiProcessorCompilation>true</MultiProcessorCompilation>
      <LanguageStandard>stdcpp17</LanguageStandard>
      <LanguageStandard_C>stdc17</LanguageStandard_C>
      <TreatWarningAsError>true</TreatWarningAsError>
      <PrecompiledHeader>Use</PrecompiledHeader>
      <PrecompiledHeaderFile>Precomp.h</PrecompiledHeaderFile>
      <RuntimeTypeInfo>true</RuntimeTypeInfo>
      <OpenMPSupport>true</OpenMPSupport>
      <ExternalWarningLevel>Level2</ExternalWarningLevel>
      <SupportJustMyCode>false</SupportJustMyCode>
      <CppExceptions>true</CppExceptions>
      <CppLanguageStd>Cpp17</CppLanguageStd>
      <CLanguageStd>C17</CLanguageStd>
      <ExtraWarnings />
    </ClCompile>
    <Link>
      <SubSystem>Console</SubSystem>
      <EnableCOMDATFolding>true</EnableCOMDATFolding>
      <OptimizeReferences>true</OptimizeReferences>
      <GenerateDebugInformation>true</GenerateDebugInformation>
      <AdditionalLibraryDirectories>$(AdditionalLibraryDirectories)</AdditionalLibraryDirectories>
      <AdditionalDependencies>%(AdditionalDependencies)</AdditionalDependencies>
    </Link>
    <PostBuildEvent>
      <Command>IF NOT EXIST "$(TargetDir)assimp-vc143-mt.dll" COPY /Y "$(ProjectDir)external\assimp\$(Platform)\Release\assimp-vc143-mt.dll" "$(TargetDir)"</Command>
    </PostBuildEvent>
    <Lib>
      <AdditionalDependencies>%(AdditionalDependencies)</AdditionalDependencies>
    </Lib>
    <Lib>
      <AdditionalLibraryDirectories>$(ProjectDir)external\assimp\$(Platform)\Release;$(ProjectDir)external\xsr\backends\opengl\external\GLFW;</AdditionalLibraryDirectories>
    </Lib>
    <ProjectReference>
      <LinkLibraryDependencies>false</LinkLibraryDependencies>
    </ProjectReference>
    <WavePsslc>
      <AdditionalIncludeDirectories>$(ProjectDir)Include;%(AdditionalIncludeDirectories)</AdditionalIncludeDirectories>
    </WavePsslc>
  </ItemDefinitionGroup>
  <ItemGroup>
<<<<<<< HEAD
    <ClCompile Include="Source\Platform\PC\Rendering\ShadowMapRendererPC.cpp" />
=======
    <ClCompile Include="Source\Components\FogComponent.cpp" />
>>>>>>> edbe94fb
    <ClCompile Include="Source\Assets\Core\AssetInternal.cpp" />
    <ClCompile Include="Source\Components\AnimationRootComponent.cpp" />
    <ClCompile Include="Source\Meta\MetaProps.cpp" />
    <ClCompile Include="Source\Components\PlayerComponent.cpp" />
    <ClCompile Include="Source\Utilities\Events.cpp" />
    <ClCompile Include="Source\Utilities\PathfindingInfo.cpp" />
    <ClCompile Include="Source\EditorSystems\ImporterSystem.cpp">
      <ExcludedFromBuild Condition="'$(Configuration)|$(Platform)'=='Debug|x64'">true</ExcludedFromBuild>
      <ExcludedFromBuild Condition="'$(Configuration)|$(Platform)'=='Release|x64'">true</ExcludedFromBuild>
      <ExcludedFromBuild Condition="'$(Configuration)|$(Platform)'=='Debug|***REMOVED***'">true</ExcludedFromBuild>
      <ExcludedFromBuild Condition="'$(Configuration)|$(Platform)'=='EditorRelease|***REMOVED***'">true</ExcludedFromBuild>
      <ExcludedFromBuild Condition="'$(Configuration)|$(Platform)'=='Release|***REMOVED***'">true</ExcludedFromBuild>
      <ExcludedFromBuild Condition="'$(Configuration)|$(Platform)'=='EditorDebug|***REMOVED***'">true</ExcludedFromBuild>
    </ClCompile>
    <ClCompile Include="Source\Utilities\DrawDebugHelpers.cpp" />
    <ClCompile Include="Source\Rendering\Renderer.cpp" />
    <ClCompile Include="Source\Platform\***REMOVED***\Rendering\GPUWorld***REMOVED***.cpp">
      <ExcludedFromBuild Condition="'$(Configuration)|$(Platform)'=='EditorRelease|x64'">true</ExcludedFromBuild>
      <ExcludedFromBuild Condition="'$(Configuration)|$(Platform)'=='Debug|x64'">true</ExcludedFromBuild>
      <ExcludedFromBuild Condition="'$(Configuration)|$(Platform)'=='EditorDebug|x64'">true</ExcludedFromBuild>
      <ExcludedFromBuild Condition="'$(Configuration)|$(Platform)'=='Release|x64'">true</ExcludedFromBuild>
    </ClCompile>
    <ClCompile Include="Source\Platform\PC\Rendering\GPUWorldPC.cpp">
      <ExcludedFromBuild Condition="'$(Configuration)|$(Platform)'=='EditorRelease|***REMOVED***'">true</ExcludedFromBuild>
      <ExcludedFromBuild Condition="'$(Configuration)|$(Platform)'=='Debug|***REMOVED***'">true</ExcludedFromBuild>
      <ExcludedFromBuild Condition="'$(Configuration)|$(Platform)'=='EditorDebug|***REMOVED***'">true</ExcludedFromBuild>
      <ExcludedFromBuild Condition="'$(Configuration)|$(Platform)'=='Release|***REMOVED***'">true</ExcludedFromBuild>
    </ClCompile>
    <ClCompile Include="Source\Components\MeshColorComponent.cpp" />
    <ClCompile Include="Source\Components\Abilities\EffectsOnCharacterComponent.cpp" />
    <ClCompile Include="Source\Assets\Animation\Animation.cpp" />
    <ClCompile Include="Source\Assets\Importers\AnimationImporter.cpp">
      <ExcludedFromBuild Condition="'$(Configuration)|$(Platform)'=='Debug|x64'">true</ExcludedFromBuild>
      <ExcludedFromBuild Condition="'$(Configuration)|$(Platform)'=='Release|x64'">true</ExcludedFromBuild>
      <ExcludedFromBuild Condition="'$(Configuration)|$(Platform)'=='EditorRelease|***REMOVED***'">true</ExcludedFromBuild>
      <ExcludedFromBuild Condition="'$(Configuration)|$(Platform)'=='Debug|***REMOVED***'">true</ExcludedFromBuild>
      <ExcludedFromBuild Condition="'$(Configuration)|$(Platform)'=='EditorDebug|***REMOVED***'">true</ExcludedFromBuild>
      <ExcludedFromBuild Condition="'$(Configuration)|$(Platform)'=='Release|***REMOVED***'">true</ExcludedFromBuild>
    </ClCompile>
    <ClCompile Include="Source\Assets\Animation\Bone.cpp" />
    <ClCompile Include="Source\Components\Abilities\AbilityLifetimeComponent.cpp" />
    <ClCompile Include="Source\Components\Abilities\ProjectileComponent.cpp" />
    <ClCompile Include="Source\Components\Physics2D\AABBColliderComponent.cpp" />
    <ClCompile Include="Source\Components\UI\UIButtonComponent.cpp" />
    <ClCompile Include="Source\Components\UtilityAi\EnemyAiControllerComponent.cpp" />
    <ClCompile Include="Source\Platform\PC\Rendering\UIRendererPC.cpp">
      <ExcludedFromBuild Condition="'$(Configuration)|$(Platform)'=='EditorRelease|***REMOVED***'">true</ExcludedFromBuild>
      <ExcludedFromBuild Condition="'$(Configuration)|$(Platform)'=='Debug|***REMOVED***'">true</ExcludedFromBuild>
      <ExcludedFromBuild Condition="'$(Configuration)|$(Platform)'=='EditorDebug|***REMOVED***'">true</ExcludedFromBuild>
      <ExcludedFromBuild Condition="'$(Configuration)|$(Platform)'=='Release|***REMOVED***'">true</ExcludedFromBuild>
    </ClCompile>
    <ClCompile Include="Source\Platform\***REMOVED***\Rendering\Clustering***REMOVED***.cpp">
      <ExcludedFromBuild Condition="'$(Configuration)|$(Platform)'=='EditorRelease|x64'">true</ExcludedFromBuild>
      <ExcludedFromBuild Condition="'$(Configuration)|$(Platform)'=='Debug|x64'">true</ExcludedFromBuild>
      <ExcludedFromBuild Condition="'$(Configuration)|$(Platform)'=='EditorDebug|x64'">true</ExcludedFromBuild>
      <ExcludedFromBuild Condition="'$(Configuration)|$(Platform)'=='Release|x64'">true</ExcludedFromBuild>
    </ClCompile>
    <ClCompile Include="Source\Systems\PhysicsSystem.cpp" />
    <ClCompile Include="Source\Systems\UISystem.cpp" />
    <ClCompile Include="Source\Platform\***REMOVED***\Rendering\SkinnedMesh***REMOVED***.cpp">
      <ExcludedFromBuild Condition="'$(Configuration)|$(Platform)'=='EditorRelease|x64'">true</ExcludedFromBuild>
      <ExcludedFromBuild Condition="'$(Configuration)|$(Platform)'=='Debug|x64'">true</ExcludedFromBuild>
      <ExcludedFromBuild Condition="'$(Configuration)|$(Platform)'=='EditorDebug|x64'">true</ExcludedFromBuild>
      <ExcludedFromBuild Condition="'$(Configuration)|$(Platform)'=='Release|x64'">true</ExcludedFromBuild>
    </ClCompile>
    <ClCompile Include="Source\Systems\AnimationSystem.cpp" />
    <ClCompile Include="Source\Utilities\AbilityFunctionality.cpp" />
    <ClCompile Include="Source\Assets\Ability.cpp" />
    <ClCompile Include="Source\Components\Abilities\AbilitiesOnCharacterComponent.cpp" />
    <ClCompile Include="Source\EditorSystems\AssetEditorSystems\AbilityEditorSystem.cpp">
      <ExcludedFromBuild Condition="'$(Configuration)|$(Platform)'=='Debug|***REMOVED***'">true</ExcludedFromBuild>
      <ExcludedFromBuild Condition="'$(Configuration)|$(Platform)'=='Debug|x64'">true</ExcludedFromBuild>
      <ExcludedFromBuild Condition="'$(Configuration)|$(Platform)'=='Release|***REMOVED***'">true</ExcludedFromBuild>
      <ExcludedFromBuild Condition="'$(Configuration)|$(Platform)'=='Release|x64'">true</ExcludedFromBuild>
    </ClCompile>
    <ClCompile Include="Source\Systems\AbilitySystem.cpp" />
    <ClCompile Include="Source\Components\Abilities\ActiveAbilityComponent.cpp" />
    <ClCompile Include="External\stb_image\stb_image.cpp" />
    <ClCompile Include="Source\Assets\SkinnedMesh.cpp" />
    <ClCompile Include="Source\Assets\StaticMesh.cpp" />
    <ClCompile Include="Source\Assets\Texture.cpp" />
    <ClCompile Include="Source\Components\SkinnedMeshComponent.cpp" />
    <ClCompile Include="Source\Platform\PC\Rendering\DebugRendererPC.cpp">
      <ExcludedFromBuild Condition="'$(Configuration)|$(Platform)'=='EditorRelease|***REMOVED***'">true</ExcludedFromBuild>
      <ExcludedFromBuild Condition="'$(Configuration)|$(Platform)'=='Debug|***REMOVED***'">true</ExcludedFromBuild>
      <ExcludedFromBuild Condition="'$(Configuration)|$(Platform)'=='EditorDebug|***REMOVED***'">true</ExcludedFromBuild>
      <ExcludedFromBuild Condition="'$(Configuration)|$(Platform)'=='Release|***REMOVED***'">true</ExcludedFromBuild>
    </ClCompile>
    <ClCompile Include="Source\Platform\PC\Rendering\FramebufferPC.cpp">
      <ExcludedFromBuild Condition="'$(Configuration)|$(Platform)'=='EditorRelease|***REMOVED***'">true</ExcludedFromBuild>
      <ExcludedFromBuild Condition="'$(Configuration)|$(Platform)'=='Debug|***REMOVED***'">true</ExcludedFromBuild>
      <ExcludedFromBuild Condition="'$(Configuration)|$(Platform)'=='EditorDebug|***REMOVED***'">true</ExcludedFromBuild>
      <ExcludedFromBuild Condition="'$(Configuration)|$(Platform)'=='Release|***REMOVED***'">true</ExcludedFromBuild>
    </ClCompile>
    <ClCompile Include="Source\Core\Input.cpp" />
    <ClCompile Include="Source\Platform\PC\Rendering\MeshPC.cpp">
      <ExcludedFromBuild Condition="'$(Configuration)|$(Platform)'=='EditorRelease|***REMOVED***'">true</ExcludedFromBuild>
      <ExcludedFromBuild Condition="'$(Configuration)|$(Platform)'=='Debug|***REMOVED***'">true</ExcludedFromBuild>
      <ExcludedFromBuild Condition="'$(Configuration)|$(Platform)'=='EditorDebug|***REMOVED***'">true</ExcludedFromBuild>
      <ExcludedFromBuild Condition="'$(Configuration)|$(Platform)'=='Release|***REMOVED***'">true</ExcludedFromBuild>
    </ClCompile>
    <ClCompile Include="External\imgui\imgui_impl_dx12.cpp">
      <WarningLevel Condition="'$(Configuration)|$(Platform)'=='EditorDebug|x64'">TurnOffAllWarnings</WarningLevel>
      <WarningLevel Condition="'$(Configuration)|$(Platform)'=='Debug|x64'">TurnOffAllWarnings</WarningLevel>
      <WarningLevel Condition="'$(Configuration)|$(Platform)'=='EditorRelease|x64'">TurnOffAllWarnings</WarningLevel>
      <WarningLevel Condition="'$(Configuration)|$(Platform)'=='Release|x64'">TurnOffAllWarnings</WarningLevel>
      <TreatWarningAsError Condition="'$(Configuration)|$(Platform)'=='EditorDebug|x64'">false</TreatWarningAsError>
      <TreatWarningAsError Condition="'$(Configuration)|$(Platform)'=='Debug|x64'">false</TreatWarningAsError>
      <TreatWarningAsError Condition="'$(Configuration)|$(Platform)'=='EditorRelease|x64'">false</TreatWarningAsError>
      <TreatWarningAsError Condition="'$(Configuration)|$(Platform)'=='Release|x64'">false</TreatWarningAsError>
      <ExcludedFromBuild Condition="'$(Configuration)|$(Platform)'=='EditorRelease|***REMOVED***'">true</ExcludedFromBuild>
      <ExcludedFromBuild Condition="'$(Configuration)|$(Platform)'=='Debug|***REMOVED***'">true</ExcludedFromBuild>
      <ExcludedFromBuild Condition="'$(Configuration)|$(Platform)'=='EditorDebug|***REMOVED***'">true</ExcludedFromBuild>
      <ExcludedFromBuild Condition="'$(Configuration)|$(Platform)'=='Release|***REMOVED***'">true</ExcludedFromBuild>
      <ExcludedFromBuild Condition="'$(Configuration)|$(Platform)'=='Debug|x64'">true</ExcludedFromBuild>
      <ExcludedFromBuild Condition="'$(Configuration)|$(Platform)'=='Release|x64'">true</ExcludedFromBuild>
    </ClCompile>
    <ClCompile Include="Source\Platform\PC\Rendering\MeshRendererPC.cpp">
      <ExcludedFromBuild Condition="'$(Configuration)|$(Platform)'=='EditorRelease|***REMOVED***'">true</ExcludedFromBuild>
      <ExcludedFromBuild Condition="'$(Configuration)|$(Platform)'=='Debug|***REMOVED***'">true</ExcludedFromBuild>
      <ExcludedFromBuild Condition="'$(Configuration)|$(Platform)'=='EditorDebug|***REMOVED***'">true</ExcludedFromBuild>
      <ExcludedFromBuild Condition="'$(Configuration)|$(Platform)'=='Release|***REMOVED***'">true</ExcludedFromBuild>
    </ClCompile>
    <ClCompile Include="Source\Platform\PC\Rendering\DX12Classes\DXSignature.cpp">
      <ExcludedFromBuild Condition="'$(Configuration)|$(Platform)'=='EditorRelease|***REMOVED***'">true</ExcludedFromBuild>
      <ExcludedFromBuild Condition="'$(Configuration)|$(Platform)'=='Debug|***REMOVED***'">true</ExcludedFromBuild>
      <ExcludedFromBuild Condition="'$(Configuration)|$(Platform)'=='EditorDebug|***REMOVED***'">true</ExcludedFromBuild>
      <ExcludedFromBuild Condition="'$(Configuration)|$(Platform)'=='Release|***REMOVED***'">true</ExcludedFromBuild>
    </ClCompile>
    <ClCompile Include="Source\Platform\PC\Rendering\DX12Classes\DXConstBuffer.cpp">
      <ExcludedFromBuild Condition="'$(Configuration)|$(Platform)'=='EditorRelease|***REMOVED***'">true</ExcludedFromBuild>
      <ExcludedFromBuild Condition="'$(Configuration)|$(Platform)'=='Debug|***REMOVED***'">true</ExcludedFromBuild>
      <ExcludedFromBuild Condition="'$(Configuration)|$(Platform)'=='EditorDebug|***REMOVED***'">true</ExcludedFromBuild>
      <ExcludedFromBuild Condition="'$(Configuration)|$(Platform)'=='Release|***REMOVED***'">true</ExcludedFromBuild>
    </ClCompile>
    <ClCompile Include="Source\Platform\PC\Rendering\DX12Classes\DXDescHeap.cpp">
      <ExcludedFromBuild Condition="'$(Configuration)|$(Platform)'=='EditorRelease|***REMOVED***'">true</ExcludedFromBuild>
      <ExcludedFromBuild Condition="'$(Configuration)|$(Platform)'=='Debug|***REMOVED***'">true</ExcludedFromBuild>
      <ExcludedFromBuild Condition="'$(Configuration)|$(Platform)'=='EditorDebug|***REMOVED***'">true</ExcludedFromBuild>
      <ExcludedFromBuild Condition="'$(Configuration)|$(Platform)'=='Release|***REMOVED***'">true</ExcludedFromBuild>
    </ClCompile>
    <ClCompile Include="Source\Platform\PC\Rendering\DX12Classes\DXPipeline.cpp">
      <ExcludedFromBuild Condition="'$(Configuration)|$(Platform)'=='EditorRelease|***REMOVED***'">true</ExcludedFromBuild>
      <ExcludedFromBuild Condition="'$(Configuration)|$(Platform)'=='Debug|***REMOVED***'">true</ExcludedFromBuild>
      <ExcludedFromBuild Condition="'$(Configuration)|$(Platform)'=='EditorDebug|***REMOVED***'">true</ExcludedFromBuild>
      <ExcludedFromBuild Condition="'$(Configuration)|$(Platform)'=='Release|***REMOVED***'">true</ExcludedFromBuild>
    </ClCompile>
    <ClCompile Include="Source\Platform\PC\Rendering\DX12Classes\DXResource.cpp">
      <ExcludedFromBuild Condition="'$(Configuration)|$(Platform)'=='EditorRelease|***REMOVED***'">true</ExcludedFromBuild>
      <ExcludedFromBuild Condition="'$(Configuration)|$(Platform)'=='Debug|***REMOVED***'">true</ExcludedFromBuild>
      <ExcludedFromBuild Condition="'$(Configuration)|$(Platform)'=='EditorDebug|***REMOVED***'">true</ExcludedFromBuild>
      <ExcludedFromBuild Condition="'$(Configuration)|$(Platform)'=='Release|***REMOVED***'">true</ExcludedFromBuild>
    </ClCompile>
    <ClCompile Include="Source\Platform\PC\Core\DevicePC.cpp">
      <ExcludedFromBuild Condition="'$(Configuration)|$(Platform)'=='EditorRelease|***REMOVED***'">true</ExcludedFromBuild>
      <ExcludedFromBuild Condition="'$(Configuration)|$(Platform)'=='Debug|***REMOVED***'">true</ExcludedFromBuild>
      <ExcludedFromBuild Condition="'$(Configuration)|$(Platform)'=='EditorDebug|***REMOVED***'">true</ExcludedFromBuild>
      <ExcludedFromBuild Condition="'$(Configuration)|$(Platform)'=='Release|***REMOVED***'">true</ExcludedFromBuild>
    </ClCompile>
    <ClCompile Include="Source\Components\DirectionalLightComponent.cpp" />
    <ClCompile Include="external\clipper\src\clipper.engine.cpp">
      <PrecompiledHeader>NotUsing</PrecompiledHeader>
      <WarningLevel>Level3</WarningLevel>
      <TreatWarningAsError>false</TreatWarningAsError>
    </ClCompile>
    <ClCompile Include="external\clipper\src\clipper.offset.cpp">
      <PrecompiledHeader>NotUsing</PrecompiledHeader>
      <WarningLevel>Level3</WarningLevel>
      <TreatWarningAsError>false</TreatWarningAsError>
    </ClCompile>
    <ClCompile Include="external\clipper\src\clipper.rectclip.cpp">
      <PrecompiledHeader>NotUsing</PrecompiledHeader>
      <WarningLevel>Level3</WarningLevel>
      <TreatWarningAsError>false</TreatWarningAsError>
    </ClCompile>
    <ClCompile Include="external\imgui\auto\auto.cpp">
      <PrecompiledHeader>NotUsing</PrecompiledHeader>
      <WarningLevel>Level3</WarningLevel>
      <TreatWarningAsError>false</TreatWarningAsError>
      <ExcludedFromBuild Condition="'$(Configuration)|$(Platform)'=='EditorRelease|***REMOVED***'">true</ExcludedFromBuild>
      <ExcludedFromBuild Condition="'$(Configuration)|$(Platform)'=='Debug|***REMOVED***'">true</ExcludedFromBuild>
      <ExcludedFromBuild Condition="'$(Configuration)|$(Platform)'=='EditorDebug|***REMOVED***'">true</ExcludedFromBuild>
      <ExcludedFromBuild Condition="'$(Configuration)|$(Platform)'=='Release|***REMOVED***'">true</ExcludedFromBuild>
    </ClCompile>
    <ClCompile Include="external\imgui\imgui.cpp">
      <PrecompiledHeader>NotUsing</PrecompiledHeader>
      <WarningLevel>Level3</WarningLevel>
      <TreatWarningAsError>false</TreatWarningAsError>
      <WarningLevel Condition="'$(Configuration)|$(Platform)'=='EditorDebug|x64'">TurnOffAllWarnings</WarningLevel>
      <WarningLevel Condition="'$(Configuration)|$(Platform)'=='Debug|x64'">TurnOffAllWarnings</WarningLevel>
      <WarningLevel Condition="'$(Configuration)|$(Platform)'=='EditorRelease|x64'">TurnOffAllWarnings</WarningLevel>
      <WarningLevel Condition="'$(Configuration)|$(Platform)'=='Release|x64'">TurnOffAllWarnings</WarningLevel>
      <ExcludedFromBuild Condition="'$(Configuration)|$(Platform)'=='EditorRelease|***REMOVED***'">true</ExcludedFromBuild>
      <ExcludedFromBuild Condition="'$(Configuration)|$(Platform)'=='Debug|***REMOVED***'">true</ExcludedFromBuild>
      <ExcludedFromBuild Condition="'$(Configuration)|$(Platform)'=='EditorDebug|***REMOVED***'">true</ExcludedFromBuild>
      <ExcludedFromBuild Condition="'$(Configuration)|$(Platform)'=='Release|***REMOVED***'">true</ExcludedFromBuild>
      <ExcludedFromBuild Condition="'$(Configuration)|$(Platform)'=='Debug|x64'">true</ExcludedFromBuild>
      <ExcludedFromBuild Condition="'$(Configuration)|$(Platform)'=='Release|x64'">true</ExcludedFromBuild>
    </ClCompile>
    <ClCompile Include="external\imgui\ImGuizmo.cpp">
      <PrecompiledHeader>NotUsing</PrecompiledHeader>
      <WarningLevel>Level3</WarningLevel>
      <TreatWarningAsError>false</TreatWarningAsError>
      <WarningLevel Condition="'$(Configuration)|$(Platform)'=='EditorDebug|x64'">TurnOffAllWarnings</WarningLevel>
      <WarningLevel Condition="'$(Configuration)|$(Platform)'=='Debug|x64'">TurnOffAllWarnings</WarningLevel>
      <WarningLevel Condition="'$(Configuration)|$(Platform)'=='EditorRelease|x64'">TurnOffAllWarnings</WarningLevel>
      <WarningLevel Condition="'$(Configuration)|$(Platform)'=='Release|x64'">TurnOffAllWarnings</WarningLevel>
      <ExcludedFromBuild Condition="'$(Configuration)|$(Platform)'=='EditorRelease|***REMOVED***'">true</ExcludedFromBuild>
      <ExcludedFromBuild Condition="'$(Configuration)|$(Platform)'=='Debug|***REMOVED***'">true</ExcludedFromBuild>
      <ExcludedFromBuild Condition="'$(Configuration)|$(Platform)'=='EditorDebug|***REMOVED***'">true</ExcludedFromBuild>
      <ExcludedFromBuild Condition="'$(Configuration)|$(Platform)'=='Release|***REMOVED***'">true</ExcludedFromBuild>
      <ExcludedFromBuild Condition="'$(Configuration)|$(Platform)'=='Debug|x64'">true</ExcludedFromBuild>
      <ExcludedFromBuild Condition="'$(Configuration)|$(Platform)'=='Release|x64'">true</ExcludedFromBuild>
    </ClCompile>
    <ClCompile Include="external\imgui\imgui_curves.cpp">
      <PrecompiledHeader>NotUsing</PrecompiledHeader>
      <WarningLevel>Level3</WarningLevel>
      <TreatWarningAsError>false</TreatWarningAsError>
      <WarningLevel Condition="'$(Configuration)|$(Platform)'=='EditorDebug|x64'">TurnOffAllWarnings</WarningLevel>
      <WarningLevel Condition="'$(Configuration)|$(Platform)'=='Debug|x64'">TurnOffAllWarnings</WarningLevel>
      <WarningLevel Condition="'$(Configuration)|$(Platform)'=='EditorRelease|x64'">TurnOffAllWarnings</WarningLevel>
      <WarningLevel Condition="'$(Configuration)|$(Platform)'=='Release|x64'">TurnOffAllWarnings</WarningLevel>
      <ExcludedFromBuild Condition="'$(Configuration)|$(Platform)'=='EditorRelease|***REMOVED***'">true</ExcludedFromBuild>
      <ExcludedFromBuild Condition="'$(Configuration)|$(Platform)'=='Debug|***REMOVED***'">true</ExcludedFromBuild>
      <ExcludedFromBuild Condition="'$(Configuration)|$(Platform)'=='EditorDebug|***REMOVED***'">true</ExcludedFromBuild>
      <ExcludedFromBuild Condition="'$(Configuration)|$(Platform)'=='Release|***REMOVED***'">true</ExcludedFromBuild>
      <ExcludedFromBuild Condition="'$(Configuration)|$(Platform)'=='Debug|x64'">true</ExcludedFromBuild>
      <ExcludedFromBuild Condition="'$(Configuration)|$(Platform)'=='Release|x64'">true</ExcludedFromBuild>
    </ClCompile>
    <ClCompile Include="external\imgui\imgui_demo.cpp">
      <PrecompiledHeader>NotUsing</PrecompiledHeader>
      <WarningLevel>Level3</WarningLevel>
      <TreatWarningAsError>false</TreatWarningAsError>
      <WarningLevel Condition="'$(Configuration)|$(Platform)'=='EditorDebug|x64'">TurnOffAllWarnings</WarningLevel>
      <WarningLevel Condition="'$(Configuration)|$(Platform)'=='Debug|x64'">TurnOffAllWarnings</WarningLevel>
      <WarningLevel Condition="'$(Configuration)|$(Platform)'=='EditorRelease|x64'">TurnOffAllWarnings</WarningLevel>
      <WarningLevel Condition="'$(Configuration)|$(Platform)'=='Release|x64'">TurnOffAllWarnings</WarningLevel>
      <ExcludedFromBuild Condition="'$(Configuration)|$(Platform)'=='EditorRelease|***REMOVED***'">true</ExcludedFromBuild>
      <ExcludedFromBuild Condition="'$(Configuration)|$(Platform)'=='Debug|***REMOVED***'">true</ExcludedFromBuild>
      <ExcludedFromBuild Condition="'$(Configuration)|$(Platform)'=='EditorDebug|***REMOVED***'">true</ExcludedFromBuild>
      <ExcludedFromBuild Condition="'$(Configuration)|$(Platform)'=='Release|***REMOVED***'">true</ExcludedFromBuild>
      <ExcludedFromBuild Condition="'$(Configuration)|$(Platform)'=='Debug|x64'">true</ExcludedFromBuild>
      <ExcludedFromBuild Condition="'$(Configuration)|$(Platform)'=='Release|x64'">true</ExcludedFromBuild>
    </ClCompile>
    <ClCompile Include="external\imgui\imgui_draw.cpp">
      <PrecompiledHeader>NotUsing</PrecompiledHeader>
      <WarningLevel>Level3</WarningLevel>
      <TreatWarningAsError>false</TreatWarningAsError>
      <WarningLevel Condition="'$(Configuration)|$(Platform)'=='EditorDebug|x64'">TurnOffAllWarnings</WarningLevel>
      <WarningLevel Condition="'$(Configuration)|$(Platform)'=='Debug|x64'">TurnOffAllWarnings</WarningLevel>
      <WarningLevel Condition="'$(Configuration)|$(Platform)'=='EditorRelease|x64'">TurnOffAllWarnings</WarningLevel>
      <WarningLevel Condition="'$(Configuration)|$(Platform)'=='Release|x64'">TurnOffAllWarnings</WarningLevel>
      <ExcludedFromBuild Condition="'$(Configuration)|$(Platform)'=='EditorRelease|***REMOVED***'">true</ExcludedFromBuild>
      <ExcludedFromBuild Condition="'$(Configuration)|$(Platform)'=='Debug|***REMOVED***'">true</ExcludedFromBuild>
      <ExcludedFromBuild Condition="'$(Configuration)|$(Platform)'=='EditorDebug|***REMOVED***'">true</ExcludedFromBuild>
      <ExcludedFromBuild Condition="'$(Configuration)|$(Platform)'=='Release|***REMOVED***'">true</ExcludedFromBuild>
      <ExcludedFromBuild Condition="'$(Configuration)|$(Platform)'=='Debug|x64'">true</ExcludedFromBuild>
      <ExcludedFromBuild Condition="'$(Configuration)|$(Platform)'=='Release|x64'">true</ExcludedFromBuild>
    </ClCompile>
    <ClCompile Include="external\imgui\imgui_impl_glfw.cpp">
      <PrecompiledHeader>NotUsing</PrecompiledHeader>
      <WarningLevel>Level3</WarningLevel>
      <TreatWarningAsError>false</TreatWarningAsError>
      <WarningLevel Condition="'$(Configuration)|$(Platform)'=='EditorDebug|x64'">TurnOffAllWarnings</WarningLevel>
      <WarningLevel Condition="'$(Configuration)|$(Platform)'=='Debug|x64'">TurnOffAllWarnings</WarningLevel>
      <WarningLevel Condition="'$(Configuration)|$(Platform)'=='EditorRelease|x64'">TurnOffAllWarnings</WarningLevel>
      <WarningLevel Condition="'$(Configuration)|$(Platform)'=='Release|x64'">TurnOffAllWarnings</WarningLevel>
      <ExcludedFromBuild Condition="'$(Configuration)|$(Platform)'=='EditorRelease|***REMOVED***'">true</ExcludedFromBuild>
      <ExcludedFromBuild Condition="'$(Configuration)|$(Platform)'=='Debug|***REMOVED***'">true</ExcludedFromBuild>
      <ExcludedFromBuild Condition="'$(Configuration)|$(Platform)'=='EditorDebug|***REMOVED***'">true</ExcludedFromBuild>
      <ExcludedFromBuild Condition="'$(Configuration)|$(Platform)'=='Release|***REMOVED***'">true</ExcludedFromBuild>
      <ExcludedFromBuild Condition="'$(Configuration)|$(Platform)'=='Debug|x64'">true</ExcludedFromBuild>
      <ExcludedFromBuild Condition="'$(Configuration)|$(Platform)'=='Release|x64'">true</ExcludedFromBuild>
    </ClCompile>
    <ClCompile Include="External\imgui\imgui_stacklayout.cpp">
      <PrecompiledHeader Condition="'$(Configuration)|$(Platform)'=='EditorDebug|x64'">NotUsing</PrecompiledHeader>
      <PrecompiledHeader Condition="'$(Configuration)|$(Platform)'=='EditorRelease|x64'">NotUsing</PrecompiledHeader>
      <PrecompiledHeader Condition="'$(Configuration)|$(Platform)'=='Debug|x64'">NotUsing</PrecompiledHeader>
      <PrecompiledHeader Condition="'$(Configuration)|$(Platform)'=='Release|x64'">NotUsing</PrecompiledHeader>
      <WarningLevel Condition="'$(Configuration)|$(Platform)'=='EditorDebug|x64'">TurnOffAllWarnings</WarningLevel>
      <WarningLevel Condition="'$(Configuration)|$(Platform)'=='EditorRelease|x64'">TurnOffAllWarnings</WarningLevel>
      <WarningLevel Condition="'$(Configuration)|$(Platform)'=='Debug|x64'">TurnOffAllWarnings</WarningLevel>
      <WarningLevel Condition="'$(Configuration)|$(Platform)'=='Release|x64'">TurnOffAllWarnings</WarningLevel>
      <TreatWarningAsError Condition="'$(Configuration)|$(Platform)'=='EditorDebug|x64'">false</TreatWarningAsError>
      <TreatWarningAsError Condition="'$(Configuration)|$(Platform)'=='Debug|x64'">false</TreatWarningAsError>
      <TreatWarningAsError Condition="'$(Configuration)|$(Platform)'=='EditorRelease|x64'">false</TreatWarningAsError>
      <TreatWarningAsError Condition="'$(Configuration)|$(Platform)'=='Release|x64'">false</TreatWarningAsError>
      <ExcludedFromBuild Condition="'$(Configuration)|$(Platform)'=='EditorRelease|***REMOVED***'">true</ExcludedFromBuild>
      <ExcludedFromBuild Condition="'$(Configuration)|$(Platform)'=='Debug|***REMOVED***'">true</ExcludedFromBuild>
      <ExcludedFromBuild Condition="'$(Configuration)|$(Platform)'=='EditorDebug|***REMOVED***'">true</ExcludedFromBuild>
      <ExcludedFromBuild Condition="'$(Configuration)|$(Platform)'=='Release|***REMOVED***'">true</ExcludedFromBuild>
      <ExcludedFromBuild Condition="'$(Configuration)|$(Platform)'=='Debug|x64'">true</ExcludedFromBuild>
      <ExcludedFromBuild Condition="'$(Configuration)|$(Platform)'=='Release|x64'">true</ExcludedFromBuild>
    </ClCompile>
    <ClCompile Include="external\imgui\imgui_stdlib.cpp">
      <PrecompiledHeader>NotUsing</PrecompiledHeader>
      <WarningLevel>Level3</WarningLevel>
      <TreatWarningAsError>false</TreatWarningAsError>
      <WarningLevel Condition="'$(Configuration)|$(Platform)'=='EditorDebug|x64'">TurnOffAllWarnings</WarningLevel>
      <WarningLevel Condition="'$(Configuration)|$(Platform)'=='Debug|x64'">TurnOffAllWarnings</WarningLevel>
      <WarningLevel Condition="'$(Configuration)|$(Platform)'=='EditorRelease|x64'">TurnOffAllWarnings</WarningLevel>
      <WarningLevel Condition="'$(Configuration)|$(Platform)'=='Release|x64'">TurnOffAllWarnings</WarningLevel>
      <ExcludedFromBuild Condition="'$(Configuration)|$(Platform)'=='EditorRelease|***REMOVED***'">true</ExcludedFromBuild>
      <ExcludedFromBuild Condition="'$(Configuration)|$(Platform)'=='Debug|***REMOVED***'">true</ExcludedFromBuild>
      <ExcludedFromBuild Condition="'$(Configuration)|$(Platform)'=='EditorDebug|***REMOVED***'">true</ExcludedFromBuild>
      <ExcludedFromBuild Condition="'$(Configuration)|$(Platform)'=='Release|***REMOVED***'">true</ExcludedFromBuild>
      <ExcludedFromBuild Condition="'$(Configuration)|$(Platform)'=='Debug|x64'">true</ExcludedFromBuild>
      <ExcludedFromBuild Condition="'$(Configuration)|$(Platform)'=='Release|x64'">true</ExcludedFromBuild>
    </ClCompile>
    <ClCompile Include="external\imgui\imgui_tables.cpp">
      <PrecompiledHeader>NotUsing</PrecompiledHeader>
      <WarningLevel>Level3</WarningLevel>
      <TreatWarningAsError>false</TreatWarningAsError>
      <WarningLevel Condition="'$(Configuration)|$(Platform)'=='EditorDebug|x64'">TurnOffAllWarnings</WarningLevel>
      <WarningLevel Condition="'$(Configuration)|$(Platform)'=='Debug|x64'">TurnOffAllWarnings</WarningLevel>
      <WarningLevel Condition="'$(Configuration)|$(Platform)'=='EditorRelease|x64'">TurnOffAllWarnings</WarningLevel>
      <WarningLevel Condition="'$(Configuration)|$(Platform)'=='Release|x64'">TurnOffAllWarnings</WarningLevel>
      <ExcludedFromBuild Condition="'$(Configuration)|$(Platform)'=='EditorRelease|***REMOVED***'">true</ExcludedFromBuild>
      <ExcludedFromBuild Condition="'$(Configuration)|$(Platform)'=='Debug|***REMOVED***'">true</ExcludedFromBuild>
      <ExcludedFromBuild Condition="'$(Configuration)|$(Platform)'=='EditorDebug|***REMOVED***'">true</ExcludedFromBuild>
      <ExcludedFromBuild Condition="'$(Configuration)|$(Platform)'=='Release|***REMOVED***'">true</ExcludedFromBuild>
      <ExcludedFromBuild Condition="'$(Configuration)|$(Platform)'=='Debug|x64'">true</ExcludedFromBuild>
      <ExcludedFromBuild Condition="'$(Configuration)|$(Platform)'=='Release|x64'">true</ExcludedFromBuild>
    </ClCompile>
    <ClCompile Include="external\imgui\imgui_widgets.cpp">
      <PrecompiledHeader>NotUsing</PrecompiledHeader>
      <WarningLevel>Level3</WarningLevel>
      <TreatWarningAsError>false</TreatWarningAsError>
      <WarningLevel Condition="'$(Configuration)|$(Platform)'=='EditorDebug|x64'">TurnOffAllWarnings</WarningLevel>
      <WarningLevel Condition="'$(Configuration)|$(Platform)'=='Debug|x64'">TurnOffAllWarnings</WarningLevel>
      <WarningLevel Condition="'$(Configuration)|$(Platform)'=='EditorRelease|x64'">TurnOffAllWarnings</WarningLevel>
      <WarningLevel Condition="'$(Configuration)|$(Platform)'=='Release|x64'">TurnOffAllWarnings</WarningLevel>
      <ExcludedFromBuild Condition="'$(Configuration)|$(Platform)'=='EditorRelease|***REMOVED***'">true</ExcludedFromBuild>
      <ExcludedFromBuild Condition="'$(Configuration)|$(Platform)'=='Debug|***REMOVED***'">true</ExcludedFromBuild>
      <ExcludedFromBuild Condition="'$(Configuration)|$(Platform)'=='EditorDebug|***REMOVED***'">true</ExcludedFromBuild>
      <ExcludedFromBuild Condition="'$(Configuration)|$(Platform)'=='Release|***REMOVED***'">true</ExcludedFromBuild>
      <ExcludedFromBuild Condition="'$(Configuration)|$(Platform)'=='Debug|x64'">true</ExcludedFromBuild>
      <ExcludedFromBuild Condition="'$(Configuration)|$(Platform)'=='Release|x64'">true</ExcludedFromBuild>
    </ClCompile>
    <ClCompile Include="external\imgui\implot.cpp">
      <PrecompiledHeader>NotUsing</PrecompiledHeader>
      <WarningLevel>Level3</WarningLevel>
      <TreatWarningAsError>false</TreatWarningAsError>
      <WarningLevel Condition="'$(Configuration)|$(Platform)'=='EditorDebug|x64'">TurnOffAllWarnings</WarningLevel>
      <WarningLevel Condition="'$(Configuration)|$(Platform)'=='Debug|x64'">TurnOffAllWarnings</WarningLevel>
      <WarningLevel Condition="'$(Configuration)|$(Platform)'=='EditorRelease|x64'">TurnOffAllWarnings</WarningLevel>
      <WarningLevel Condition="'$(Configuration)|$(Platform)'=='Release|x64'">TurnOffAllWarnings</WarningLevel>
      <ExcludedFromBuild Condition="'$(Configuration)|$(Platform)'=='EditorRelease|***REMOVED***'">true</ExcludedFromBuild>
      <ExcludedFromBuild Condition="'$(Configuration)|$(Platform)'=='Debug|***REMOVED***'">true</ExcludedFromBuild>
      <ExcludedFromBuild Condition="'$(Configuration)|$(Platform)'=='EditorDebug|***REMOVED***'">true</ExcludedFromBuild>
      <ExcludedFromBuild Condition="'$(Configuration)|$(Platform)'=='Release|***REMOVED***'">true</ExcludedFromBuild>
      <ExcludedFromBuild Condition="'$(Configuration)|$(Platform)'=='Debug|x64'">true</ExcludedFromBuild>
      <ExcludedFromBuild Condition="'$(Configuration)|$(Platform)'=='Release|x64'">true</ExcludedFromBuild>
    </ClCompile>
    <ClCompile Include="external\imgui\implot_demo.cpp">
      <PrecompiledHeader>NotUsing</PrecompiledHeader>
      <WarningLevel>Level3</WarningLevel>
      <TreatWarningAsError>false</TreatWarningAsError>
      <WarningLevel Condition="'$(Configuration)|$(Platform)'=='EditorDebug|x64'">TurnOffAllWarnings</WarningLevel>
      <WarningLevel Condition="'$(Configuration)|$(Platform)'=='Debug|x64'">TurnOffAllWarnings</WarningLevel>
      <WarningLevel Condition="'$(Configuration)|$(Platform)'=='EditorRelease|x64'">TurnOffAllWarnings</WarningLevel>
      <WarningLevel Condition="'$(Configuration)|$(Platform)'=='Release|x64'">TurnOffAllWarnings</WarningLevel>
      <ExcludedFromBuild Condition="'$(Configuration)|$(Platform)'=='EditorRelease|***REMOVED***'">true</ExcludedFromBuild>
      <ExcludedFromBuild Condition="'$(Configuration)|$(Platform)'=='Debug|***REMOVED***'">true</ExcludedFromBuild>
      <ExcludedFromBuild Condition="'$(Configuration)|$(Platform)'=='EditorDebug|***REMOVED***'">true</ExcludedFromBuild>
      <ExcludedFromBuild Condition="'$(Configuration)|$(Platform)'=='Release|***REMOVED***'">true</ExcludedFromBuild>
      <ExcludedFromBuild Condition="'$(Configuration)|$(Platform)'=='Debug|x64'">true</ExcludedFromBuild>
      <ExcludedFromBuild Condition="'$(Configuration)|$(Platform)'=='Release|x64'">true</ExcludedFromBuild>
    </ClCompile>
    <ClCompile Include="external\imgui\implot_items.cpp">
      <PrecompiledHeader>NotUsing</PrecompiledHeader>
      <WarningLevel>Level3</WarningLevel>
      <TreatWarningAsError>false</TreatWarningAsError>
      <WarningLevel Condition="'$(Configuration)|$(Platform)'=='EditorDebug|x64'">TurnOffAllWarnings</WarningLevel>
      <WarningLevel Condition="'$(Configuration)|$(Platform)'=='Debug|x64'">TurnOffAllWarnings</WarningLevel>
      <WarningLevel Condition="'$(Configuration)|$(Platform)'=='EditorRelease|x64'">TurnOffAllWarnings</WarningLevel>
      <WarningLevel Condition="'$(Configuration)|$(Platform)'=='Release|x64'">TurnOffAllWarnings</WarningLevel>
      <ExcludedFromBuild Condition="'$(Configuration)|$(Platform)'=='EditorRelease|***REMOVED***'">true</ExcludedFromBuild>
      <ExcludedFromBuild Condition="'$(Configuration)|$(Platform)'=='Debug|***REMOVED***'">true</ExcludedFromBuild>
      <ExcludedFromBuild Condition="'$(Configuration)|$(Platform)'=='EditorDebug|***REMOVED***'">true</ExcludedFromBuild>
      <ExcludedFromBuild Condition="'$(Configuration)|$(Platform)'=='Release|***REMOVED***'">true</ExcludedFromBuild>
      <ExcludedFromBuild Condition="'$(Configuration)|$(Platform)'=='Debug|x64'">true</ExcludedFromBuild>
      <ExcludedFromBuild Condition="'$(Configuration)|$(Platform)'=='Release|x64'">true</ExcludedFromBuild>
    </ClCompile>
    <ClCompile Include="External\imnodes\crude_json.cpp">
      <PrecompiledHeader Condition="'$(Configuration)|$(Platform)'=='EditorDebug|x64'">NotUsing</PrecompiledHeader>
      <PrecompiledHeader Condition="'$(Configuration)|$(Platform)'=='EditorRelease|x64'">NotUsing</PrecompiledHeader>
      <PrecompiledHeader Condition="'$(Configuration)|$(Platform)'=='Debug|x64'">NotUsing</PrecompiledHeader>
      <PrecompiledHeader Condition="'$(Configuration)|$(Platform)'=='Release|x64'">NotUsing</PrecompiledHeader>
      <ExcludedFromBuild Condition="'$(Configuration)|$(Platform)'=='EditorRelease|***REMOVED***'">true</ExcludedFromBuild>
      <ExcludedFromBuild Condition="'$(Configuration)|$(Platform)'=='Debug|***REMOVED***'">true</ExcludedFromBuild>
      <ExcludedFromBuild Condition="'$(Configuration)|$(Platform)'=='EditorDebug|***REMOVED***'">true</ExcludedFromBuild>
      <ExcludedFromBuild Condition="'$(Configuration)|$(Platform)'=='Release|***REMOVED***'">true</ExcludedFromBuild>
      <ExcludedFromBuild Condition="'$(Configuration)|$(Platform)'=='Debug|x64'">true</ExcludedFromBuild>
      <ExcludedFromBuild Condition="'$(Configuration)|$(Platform)'=='Release|x64'">true</ExcludedFromBuild>
    </ClCompile>
    <ClCompile Include="External\imnodes\examples\blueprints-example\utilities\builders.cpp">
      <PrecompiledHeader Condition="'$(Configuration)|$(Platform)'=='EditorDebug|x64'">NotUsing</PrecompiledHeader>
      <PrecompiledHeader Condition="'$(Configuration)|$(Platform)'=='EditorRelease|x64'">NotUsing</PrecompiledHeader>
      <PrecompiledHeader Condition="'$(Configuration)|$(Platform)'=='Debug|x64'">NotUsing</PrecompiledHeader>
      <PrecompiledHeader Condition="'$(Configuration)|$(Platform)'=='Release|x64'">NotUsing</PrecompiledHeader>
      <ExcludedFromBuild Condition="'$(Configuration)|$(Platform)'=='EditorRelease|***REMOVED***'">true</ExcludedFromBuild>
      <ExcludedFromBuild Condition="'$(Configuration)|$(Platform)'=='Debug|***REMOVED***'">true</ExcludedFromBuild>
      <ExcludedFromBuild Condition="'$(Configuration)|$(Platform)'=='EditorDebug|***REMOVED***'">true</ExcludedFromBuild>
      <ExcludedFromBuild Condition="'$(Configuration)|$(Platform)'=='Release|***REMOVED***'">true</ExcludedFromBuild>
    </ClCompile>
    <ClCompile Include="External\imnodes\examples\blueprints-example\utilities\drawing.cpp">
      <PrecompiledHeader Condition="'$(Configuration)|$(Platform)'=='EditorDebug|x64'">NotUsing</PrecompiledHeader>
      <PrecompiledHeader Condition="'$(Configuration)|$(Platform)'=='EditorRelease|x64'">NotUsing</PrecompiledHeader>
      <PrecompiledHeader Condition="'$(Configuration)|$(Platform)'=='Debug|x64'">NotUsing</PrecompiledHeader>
      <PrecompiledHeader Condition="'$(Configuration)|$(Platform)'=='Release|x64'">NotUsing</PrecompiledHeader>
      <ExcludedFromBuild Condition="'$(Configuration)|$(Platform)'=='EditorRelease|***REMOVED***'">true</ExcludedFromBuild>
      <ExcludedFromBuild Condition="'$(Configuration)|$(Platform)'=='Debug|***REMOVED***'">true</ExcludedFromBuild>
      <ExcludedFromBuild Condition="'$(Configuration)|$(Platform)'=='EditorDebug|***REMOVED***'">true</ExcludedFromBuild>
      <ExcludedFromBuild Condition="'$(Configuration)|$(Platform)'=='Release|***REMOVED***'">true</ExcludedFromBuild>
    </ClCompile>
    <ClCompile Include="External\imnodes\examples\blueprints-example\utilities\widgets.cpp">
      <PrecompiledHeader Condition="'$(Configuration)|$(Platform)'=='EditorDebug|x64'">NotUsing</PrecompiledHeader>
      <PrecompiledHeader Condition="'$(Configuration)|$(Platform)'=='EditorRelease|x64'">NotUsing</PrecompiledHeader>
      <PrecompiledHeader Condition="'$(Configuration)|$(Platform)'=='Debug|x64'">NotUsing</PrecompiledHeader>
      <PrecompiledHeader Condition="'$(Configuration)|$(Platform)'=='Release|x64'">NotUsing</PrecompiledHeader>
      <ExcludedFromBuild Condition="'$(Configuration)|$(Platform)'=='EditorRelease|***REMOVED***'">true</ExcludedFromBuild>
      <ExcludedFromBuild Condition="'$(Configuration)|$(Platform)'=='Debug|***REMOVED***'">true</ExcludedFromBuild>
      <ExcludedFromBuild Condition="'$(Configuration)|$(Platform)'=='EditorDebug|***REMOVED***'">true</ExcludedFromBuild>
      <ExcludedFromBuild Condition="'$(Configuration)|$(Platform)'=='Release|***REMOVED***'">true</ExcludedFromBuild>
    </ClCompile>
    <ClCompile Include="External\imnodes\imgui_canvas.cpp">
      <PrecompiledHeader Condition="'$(Configuration)|$(Platform)'=='EditorDebug|x64'">NotUsing</PrecompiledHeader>
      <PrecompiledHeader Condition="'$(Configuration)|$(Platform)'=='EditorRelease|x64'">NotUsing</PrecompiledHeader>
      <PrecompiledHeader Condition="'$(Configuration)|$(Platform)'=='Debug|x64'">NotUsing</PrecompiledHeader>
      <PrecompiledHeader Condition="'$(Configuration)|$(Platform)'=='Release|x64'">NotUsing</PrecompiledHeader>
      <ExcludedFromBuild Condition="'$(Configuration)|$(Platform)'=='EditorRelease|***REMOVED***'">true</ExcludedFromBuild>
      <ExcludedFromBuild Condition="'$(Configuration)|$(Platform)'=='Debug|***REMOVED***'">true</ExcludedFromBuild>
      <ExcludedFromBuild Condition="'$(Configuration)|$(Platform)'=='EditorDebug|***REMOVED***'">true</ExcludedFromBuild>
      <ExcludedFromBuild Condition="'$(Configuration)|$(Platform)'=='Release|***REMOVED***'">true</ExcludedFromBuild>
      <ExcludedFromBuild Condition="'$(Configuration)|$(Platform)'=='Debug|x64'">true</ExcludedFromBuild>
      <ExcludedFromBuild Condition="'$(Configuration)|$(Platform)'=='Release|x64'">true</ExcludedFromBuild>
    </ClCompile>
    <ClCompile Include="External\imnodes\imgui_node_editor.cpp">
      <PrecompiledHeader Condition="'$(Configuration)|$(Platform)'=='EditorDebug|x64'">NotUsing</PrecompiledHeader>
      <PrecompiledHeader Condition="'$(Configuration)|$(Platform)'=='EditorRelease|x64'">NotUsing</PrecompiledHeader>
      <PrecompiledHeader Condition="'$(Configuration)|$(Platform)'=='Debug|x64'">NotUsing</PrecompiledHeader>
      <PrecompiledHeader Condition="'$(Configuration)|$(Platform)'=='Release|x64'">NotUsing</PrecompiledHeader>
      <WarningLevel Condition="'$(Configuration)|$(Platform)'=='EditorDebug|x64'">Level3</WarningLevel>
      <WarningLevel Condition="'$(Configuration)|$(Platform)'=='EditorRelease|x64'">Level3</WarningLevel>
      <WarningLevel Condition="'$(Configuration)|$(Platform)'=='Debug|x64'">Level3</WarningLevel>
      <WarningLevel Condition="'$(Configuration)|$(Platform)'=='Release|x64'">Level3</WarningLevel>
      <ExcludedFromBuild Condition="'$(Configuration)|$(Platform)'=='EditorRelease|***REMOVED***'">true</ExcludedFromBuild>
      <ExcludedFromBuild Condition="'$(Configuration)|$(Platform)'=='Debug|***REMOVED***'">true</ExcludedFromBuild>
      <ExcludedFromBuild Condition="'$(Configuration)|$(Platform)'=='EditorDebug|***REMOVED***'">true</ExcludedFromBuild>
      <ExcludedFromBuild Condition="'$(Configuration)|$(Platform)'=='Release|***REMOVED***'">true</ExcludedFromBuild>
      <ExcludedFromBuild Condition="'$(Configuration)|$(Platform)'=='Debug|x64'">true</ExcludedFromBuild>
      <ExcludedFromBuild Condition="'$(Configuration)|$(Platform)'=='Release|x64'">true</ExcludedFromBuild>
    </ClCompile>
    <ClCompile Include="External\imnodes\imgui_node_editor_api.cpp">
      <PrecompiledHeader Condition="'$(Configuration)|$(Platform)'=='EditorDebug|x64'">NotUsing</PrecompiledHeader>
      <PrecompiledHeader Condition="'$(Configuration)|$(Platform)'=='EditorRelease|x64'">NotUsing</PrecompiledHeader>
      <PrecompiledHeader Condition="'$(Configuration)|$(Platform)'=='Debug|x64'">NotUsing</PrecompiledHeader>
      <PrecompiledHeader Condition="'$(Configuration)|$(Platform)'=='Release|x64'">NotUsing</PrecompiledHeader>
      <ExcludedFromBuild Condition="'$(Configuration)|$(Platform)'=='EditorRelease|***REMOVED***'">true</ExcludedFromBuild>
      <ExcludedFromBuild Condition="'$(Configuration)|$(Platform)'=='Debug|***REMOVED***'">true</ExcludedFromBuild>
      <ExcludedFromBuild Condition="'$(Configuration)|$(Platform)'=='EditorDebug|***REMOVED***'">true</ExcludedFromBuild>
      <ExcludedFromBuild Condition="'$(Configuration)|$(Platform)'=='Release|***REMOVED***'">true</ExcludedFromBuild>
      <ExcludedFromBuild Condition="'$(Configuration)|$(Platform)'=='Debug|x64'">true</ExcludedFromBuild>
      <ExcludedFromBuild Condition="'$(Configuration)|$(Platform)'=='Release|x64'">true</ExcludedFromBuild>
    </ClCompile>
    <ClCompile Include="External\predicates\predicates.cpp">
      <PrecompiledHeader Condition="'$(Configuration)|$(Platform)'=='EditorRelease|***REMOVED***'">NotUsing</PrecompiledHeader>
      <PrecompiledHeader Condition="'$(Configuration)|$(Platform)'=='Debug|***REMOVED***'">NotUsing</PrecompiledHeader>
      <PrecompiledHeader Condition="'$(Configuration)|$(Platform)'=='EditorDebug|***REMOVED***'">NotUsing</PrecompiledHeader>
      <PrecompiledHeader Condition="'$(Configuration)|$(Platform)'=='Release|***REMOVED***'">NotUsing</PrecompiledHeader>
      <PrecompiledHeader Condition="'$(Configuration)|$(Platform)'=='EditorRelease|x64'">NotUsing</PrecompiledHeader>
      <PrecompiledHeader Condition="'$(Configuration)|$(Platform)'=='Debug|x64'">NotUsing</PrecompiledHeader>
      <PrecompiledHeader Condition="'$(Configuration)|$(Platform)'=='EditorDebug|x64'">NotUsing</PrecompiledHeader>
      <PrecompiledHeader Condition="'$(Configuration)|$(Platform)'=='Release|x64'">NotUsing</PrecompiledHeader>
      <WarningLevel Condition="'$(Configuration)|$(Platform)'=='EditorRelease|x64'">TurnOffAllWarnings</WarningLevel>
      <WarningLevel Condition="'$(Configuration)|$(Platform)'=='Debug|x64'">TurnOffAllWarnings</WarningLevel>
      <WarningLevel Condition="'$(Configuration)|$(Platform)'=='EditorDebug|x64'">TurnOffAllWarnings</WarningLevel>
      <WarningLevel Condition="'$(Configuration)|$(Platform)'=='Release|x64'">TurnOffAllWarnings</WarningLevel>
      <Warnings Condition="'$(Configuration)|$(Platform)'=='EditorRelease|***REMOVED***'">WarningsOff</Warnings>
      <Warnings Condition="'$(Configuration)|$(Platform)'=='Debug|***REMOVED***'">WarningsOff</Warnings>
      <Warnings Condition="'$(Configuration)|$(Platform)'=='EditorDebug|***REMOVED***'">WarningsOff</Warnings>
      <Warnings Condition="'$(Configuration)|$(Platform)'=='Release|***REMOVED***'">WarningsOff</Warnings>
    </ClCompile>
    <ClCompile Include="Source\Components\EventTestingComponent.cpp">
      <ExcludedFromBuild Condition="'$(Configuration)|$(Platform)'=='Debug|x64'">
      </ExcludedFromBuild>
      <ExcludedFromBuild Condition="'$(Configuration)|$(Platform)'=='Release|x64'">
      </ExcludedFromBuild>
      <ExcludedFromBuild Condition="'$(Configuration)|$(Platform)'=='EditorRelease|***REMOVED***'">
      </ExcludedFromBuild>
      <ExcludedFromBuild Condition="'$(Configuration)|$(Platform)'=='Debug|***REMOVED***'">
      </ExcludedFromBuild>
      <ExcludedFromBuild Condition="'$(Configuration)|$(Platform)'=='EditorDebug|***REMOVED***'">
      </ExcludedFromBuild>
      <ExcludedFromBuild Condition="'$(Configuration)|$(Platform)'=='Release|***REMOVED***'">
      </ExcludedFromBuild>
    </ClCompile>
    <ClCompile Include="Source\Platform\PC\Rendering\SkinnedMeshPC.cpp">
      <ExcludedFromBuild Condition="'$(Configuration)|$(Platform)'=='EditorRelease|***REMOVED***'">true</ExcludedFromBuild>
      <ExcludedFromBuild Condition="'$(Configuration)|$(Platform)'=='Debug|***REMOVED***'">true</ExcludedFromBuild>
      <ExcludedFromBuild Condition="'$(Configuration)|$(Platform)'=='EditorDebug|***REMOVED***'">true</ExcludedFromBuild>
      <ExcludedFromBuild Condition="'$(Configuration)|$(Platform)'=='Release|***REMOVED***'">true</ExcludedFromBuild>
    </ClCompile>
    <ClCompile Include="Source\Components\Abilities\CharacterComponent.cpp" />
    <ClCompile Include="Source\Platform\***REMOVED***\Rendering\DebugRenderer***REMOVED***.cpp">
      <ExcludedFromBuild Condition="'$(Configuration)|$(Platform)'=='EditorRelease|x64'">true</ExcludedFromBuild>
      <ExcludedFromBuild Condition="'$(Configuration)|$(Platform)'=='Debug|x64'">true</ExcludedFromBuild>
      <ExcludedFromBuild Condition="'$(Configuration)|$(Platform)'=='EditorDebug|x64'">true</ExcludedFromBuild>
      <ExcludedFromBuild Condition="'$(Configuration)|$(Platform)'=='Release|x64'">true</ExcludedFromBuild>
    </ClCompile>
    <ClCompile Include="Source\Scripting\ScriptEvents.cpp" />
    <ClCompile Include="Source\Components\PointLightComponent.cpp" />
    <ClCompile Include="Source\Utilities\Geometry2d.cpp" />
    <ClCompile Include="Source\Components\Pathfinding\NavMeshAgentComponent.cpp" />
    <ClCompile Include="Source\Components\Pathfinding\NavMeshComponent.cpp" />
    <ClCompile Include="Source\Components\Pathfinding\NavMeshTargetTag.cpp" />
    <ClCompile Include="Source\Components\Physics2D\DiskColliderComponent.cpp" />
    <ClCompile Include="Source\Components\Physics2D\PhysicsBody2DComponent.cpp" />
    <ClCompile Include="Source\Components\Physics2D\PolygonColliderComponent.cpp" />
    <ClCompile Include="Source\Platform\***REMOVED***\Core\Device***REMOVED***.cpp">
      <ExcludedFromBuild Condition="'$(Configuration)|$(Platform)'=='EditorRelease|x64'">true</ExcludedFromBuild>
      <ExcludedFromBuild Condition="'$(Configuration)|$(Platform)'=='Debug|x64'">true</ExcludedFromBuild>
      <ExcludedFromBuild Condition="'$(Configuration)|$(Platform)'=='EditorDebug|x64'">true</ExcludedFromBuild>
      <ExcludedFromBuild Condition="'$(Configuration)|$(Platform)'=='Release|x64'">true</ExcludedFromBuild>
    </ClCompile>
    <ClCompile Include="Source\Platform\***REMOVED***\Rendering\MeshRenderer***REMOVED***.cpp">
      <ExcludedFromBuild Condition="'$(Configuration)|$(Platform)'=='EditorRelease|x64'">true</ExcludedFromBuild>
      <ExcludedFromBuild Condition="'$(Configuration)|$(Platform)'=='Debug|x64'">true</ExcludedFromBuild>
      <ExcludedFromBuild Condition="'$(Configuration)|$(Platform)'=='EditorDebug|x64'">true</ExcludedFromBuild>
      <ExcludedFromBuild Condition="'$(Configuration)|$(Platform)'=='Release|x64'">true</ExcludedFromBuild>
    </ClCompile>
    <ClCompile Include="Source\Platform\***REMOVED***\Rendering\StaticMesh***REMOVED***.cpp">
      <ExcludedFromBuild Condition="'$(Configuration)|$(Platform)'=='EditorRelease|x64'">true</ExcludedFromBuild>
      <ExcludedFromBuild Condition="'$(Configuration)|$(Platform)'=='Debug|x64'">true</ExcludedFromBuild>
      <ExcludedFromBuild Condition="'$(Configuration)|$(Platform)'=='EditorDebug|x64'">true</ExcludedFromBuild>
      <ExcludedFromBuild Condition="'$(Configuration)|$(Platform)'=='Release|x64'">true</ExcludedFromBuild>
    </ClCompile>
    <ClCompile Include="Source\Platform\***REMOVED***\Rendering\Texture***REMOVED***.cpp">
      <ExcludedFromBuild Condition="'$(Configuration)|$(Platform)'=='EditorRelease|x64'">true</ExcludedFromBuild>
      <ExcludedFromBuild Condition="'$(Configuration)|$(Platform)'=='Debug|x64'">true</ExcludedFromBuild>
      <ExcludedFromBuild Condition="'$(Configuration)|$(Platform)'=='EditorDebug|x64'">true</ExcludedFromBuild>
      <ExcludedFromBuild Condition="'$(Configuration)|$(Platform)'=='Release|x64'">true</ExcludedFromBuild>
    </ClCompile>
    <ClCompile Include="Source\Platform\***REMOVED***\Utilities\DirectMemAlloc.cpp">
      <ExcludedFromBuild Condition="'$(Configuration)|$(Platform)'=='EditorRelease|x64'">true</ExcludedFromBuild>
      <ExcludedFromBuild Condition="'$(Configuration)|$(Platform)'=='Debug|x64'">true</ExcludedFromBuild>
      <ExcludedFromBuild Condition="'$(Configuration)|$(Platform)'=='EditorDebug|x64'">true</ExcludedFromBuild>
      <ExcludedFromBuild Condition="'$(Configuration)|$(Platform)'=='Release|x64'">true</ExcludedFromBuild>
    </ClCompile>
    <ClCompile Include="Source\Systems\NavigationSystem.cpp" />
    <ClCompile Include="Source\Components\IsDestroyedTag.cpp" />
    <ClCompile Include="Source\Components\NameComponent.cpp" />
    <ClCompile Include="Source\Components\PrefabOfOriginComponent.cpp" />
    <ClCompile Include="Source\Components\TopDownCamControllerComponent.cpp" />
    <ClCompile Include="Source\Meta\ReflectedTypes\ReflectNull.cpp" />
    <ClCompile Include="Source\Systems\UpdateTopDownCamSystem.cpp" />
    <ClCompile Include="Source\Platform\PC\Core\FileIOPC.cpp">
      <ExcludedFromBuild Condition="'$(Configuration)|$(Platform)'=='EditorRelease|***REMOVED***'">true</ExcludedFromBuild>
      <ExcludedFromBuild Condition="'$(Configuration)|$(Platform)'=='Debug|***REMOVED***'">true</ExcludedFromBuild>
      <ExcludedFromBuild Condition="'$(Configuration)|$(Platform)'=='EditorDebug|***REMOVED***'">true</ExcludedFromBuild>
      <ExcludedFromBuild Condition="'$(Configuration)|$(Platform)'=='Release|***REMOVED***'">true</ExcludedFromBuild>
    </ClCompile>
    <ClCompile Include="Source\Platform\PC\Core\InputPC.cpp">
      <ExcludedFromBuild Condition="'$(Configuration)|$(Platform)'=='EditorRelease|***REMOVED***'">true</ExcludedFromBuild>
      <ExcludedFromBuild Condition="'$(Configuration)|$(Platform)'=='Debug|***REMOVED***'">true</ExcludedFromBuild>
      <ExcludedFromBuild Condition="'$(Configuration)|$(Platform)'=='EditorDebug|***REMOVED***'">true</ExcludedFromBuild>
      <ExcludedFromBuild Condition="'$(Configuration)|$(Platform)'=='Release|***REMOVED***'">true</ExcludedFromBuild>
    </ClCompile>
    <ClCompile Include="Source\Platform\PC\Utilities\MemFunctionsPC.cpp">
      <ExcludedFromBuild Condition="'$(Configuration)|$(Platform)'=='EditorRelease|***REMOVED***'">true</ExcludedFromBuild>
      <ExcludedFromBuild Condition="'$(Configuration)|$(Platform)'=='Debug|***REMOVED***'">true</ExcludedFromBuild>
      <ExcludedFromBuild Condition="'$(Configuration)|$(Platform)'=='EditorDebug|***REMOVED***'">true</ExcludedFromBuild>
      <ExcludedFromBuild Condition="'$(Configuration)|$(Platform)'=='Release|***REMOVED***'">true</ExcludedFromBuild>
    </ClCompile>
    <ClCompile Include="Source\Platform\***REMOVED***\Core\FileIO***REMOVED***.cpp">
      <ExcludedFromBuild Condition="'$(Configuration)|$(Platform)'=='EditorRelease|x64'">true</ExcludedFromBuild>
      <ExcludedFromBuild Condition="'$(Configuration)|$(Platform)'=='Debug|x64'">true</ExcludedFromBuild>
      <ExcludedFromBuild Condition="'$(Configuration)|$(Platform)'=='EditorDebug|x64'">true</ExcludedFromBuild>
      <ExcludedFromBuild Condition="'$(Configuration)|$(Platform)'=='Release|x64'">true</ExcludedFromBuild>
    </ClCompile>
    <ClCompile Include="Source\Platform\***REMOVED***\Core\Input***REMOVED***.cpp">
      <ExcludedFromBuild Condition="'$(Configuration)|$(Platform)'=='EditorRelease|x64'">true</ExcludedFromBuild>
      <ExcludedFromBuild Condition="'$(Configuration)|$(Platform)'=='Debug|x64'">true</ExcludedFromBuild>
      <ExcludedFromBuild Condition="'$(Configuration)|$(Platform)'=='EditorDebug|x64'">true</ExcludedFromBuild>
      <ExcludedFromBuild Condition="'$(Configuration)|$(Platform)'=='Release|x64'">true</ExcludedFromBuild>
    </ClCompile>
    <ClCompile Include="Source\Platform\***REMOVED***\Utilities\MemFunctions***REMOVED***.cpp">
      <ExcludedFromBuild Condition="'$(Configuration)|$(Platform)'=='EditorRelease|x64'">true</ExcludedFromBuild>
      <ExcludedFromBuild Condition="'$(Configuration)|$(Platform)'=='Debug|x64'">true</ExcludedFromBuild>
      <ExcludedFromBuild Condition="'$(Configuration)|$(Platform)'=='EditorDebug|x64'">true</ExcludedFromBuild>
      <ExcludedFromBuild Condition="'$(Configuration)|$(Platform)'=='Release|x64'">true</ExcludedFromBuild>
    </ClCompile>
    <ClCompile Include="Source\UnitTests\EventUnitTests.cpp">
      <ExcludedFromBuild Condition="'$(Configuration)|$(Platform)'=='EditorRelease|***REMOVED***'">
      </ExcludedFromBuild>
      <ExcludedFromBuild Condition="'$(Configuration)|$(Platform)'=='Debug|***REMOVED***'">
      </ExcludedFromBuild>
      <ExcludedFromBuild Condition="'$(Configuration)|$(Platform)'=='EditorDebug|***REMOVED***'">
      </ExcludedFromBuild>
      <ExcludedFromBuild Condition="'$(Configuration)|$(Platform)'=='Release|***REMOVED***'">
      </ExcludedFromBuild>
      <ExcludedFromBuild Condition="'$(Configuration)|$(Platform)'=='Debug|x64'">
      </ExcludedFromBuild>
      <ExcludedFromBuild Condition="'$(Configuration)|$(Platform)'=='Release|x64'">
      </ExcludedFromBuild>
    </ClCompile>
    <ClCompile Include="Source\UnitTests\ReflectionUnitTests.cpp">
      <ExcludedFromBuild Condition="'$(Configuration)|$(Platform)'=='EditorRelease|***REMOVED***'">
      </ExcludedFromBuild>
      <ExcludedFromBuild Condition="'$(Configuration)|$(Platform)'=='Debug|***REMOVED***'">
      </ExcludedFromBuild>
      <ExcludedFromBuild Condition="'$(Configuration)|$(Platform)'=='EditorDebug|***REMOVED***'">
      </ExcludedFromBuild>
      <ExcludedFromBuild Condition="'$(Configuration)|$(Platform)'=='Release|***REMOVED***'">
      </ExcludedFromBuild>
      <ExcludedFromBuild Condition="'$(Configuration)|$(Platform)'=='Debug|x64'">
      </ExcludedFromBuild>
      <ExcludedFromBuild Condition="'$(Configuration)|$(Platform)'=='Release|x64'">
      </ExcludedFromBuild>
    </ClCompile>
    <ClCompile Include="Source\UnitTests\LevelAndPrefabSerializationUnitTests.cpp">
      <ExcludedFromBuild Condition="'$(Configuration)|$(Platform)'=='Debug|x64'">
      </ExcludedFromBuild>
      <ExcludedFromBuild Condition="'$(Configuration)|$(Platform)'=='Release|x64'">
      </ExcludedFromBuild>
      <ExcludedFromBuild Condition="'$(Configuration)|$(Platform)'=='EditorRelease|***REMOVED***'">
      </ExcludedFromBuild>
      <ExcludedFromBuild Condition="'$(Configuration)|$(Platform)'=='Debug|***REMOVED***'">
      </ExcludedFromBuild>
      <ExcludedFromBuild Condition="'$(Configuration)|$(Platform)'=='EditorDebug|***REMOVED***'">
      </ExcludedFromBuild>
      <ExcludedFromBuild Condition="'$(Configuration)|$(Platform)'=='Release|***REMOVED***'">
      </ExcludedFromBuild>
    </ClCompile>
    <ClCompile Include="Source\UnitTests\MetaUnitTests.cpp">
      <ExcludedFromBuild Condition="'$(Configuration)|$(Platform)'=='Debug|x64'">
      </ExcludedFromBuild>
      <ExcludedFromBuild Condition="'$(Configuration)|$(Platform)'=='Release|x64'">
      </ExcludedFromBuild>
      <ExcludedFromBuild Condition="'$(Configuration)|$(Platform)'=='EditorRelease|***REMOVED***'">
      </ExcludedFromBuild>
      <ExcludedFromBuild Condition="'$(Configuration)|$(Platform)'=='Debug|***REMOVED***'">
      </ExcludedFromBuild>
      <ExcludedFromBuild Condition="'$(Configuration)|$(Platform)'=='EditorDebug|***REMOVED***'">
      </ExcludedFromBuild>
      <ExcludedFromBuild Condition="'$(Configuration)|$(Platform)'=='Release|***REMOVED***'">
      </ExcludedFromBuild>
    </ClCompile>
    <ClCompile Include="Source\UnitTests\PhysicsSystem2DUnitTests.cpp">
      <ExcludedFromBuild Condition="'$(Configuration)|$(Platform)'=='Debug|x64'">
      </ExcludedFromBuild>
      <ExcludedFromBuild Condition="'$(Configuration)|$(Platform)'=='Release|x64'">
      </ExcludedFromBuild>
      <ExcludedFromBuild Condition="'$(Configuration)|$(Platform)'=='EditorRelease|***REMOVED***'">
      </ExcludedFromBuild>
      <ExcludedFromBuild Condition="'$(Configuration)|$(Platform)'=='Debug|***REMOVED***'">
      </ExcludedFromBuild>
      <ExcludedFromBuild Condition="'$(Configuration)|$(Platform)'=='EditorDebug|***REMOVED***'">
      </ExcludedFromBuild>
      <ExcludedFromBuild Condition="'$(Configuration)|$(Platform)'=='Release|***REMOVED***'">
      </ExcludedFromBuild>
    </ClCompile>
    <ClCompile Include="Source\UnitTests\ScriptingUnitTests.cpp">
      <ExcludedFromBuild Condition="'$(Configuration)|$(Platform)'=='Debug|x64'">
      </ExcludedFromBuild>
      <ExcludedFromBuild Condition="'$(Configuration)|$(Platform)'=='Release|x64'">
      </ExcludedFromBuild>
      <ExcludedFromBuild Condition="'$(Configuration)|$(Platform)'=='EditorRelease|***REMOVED***'">
      </ExcludedFromBuild>
      <ExcludedFromBuild Condition="'$(Configuration)|$(Platform)'=='Debug|***REMOVED***'">
      </ExcludedFromBuild>
      <ExcludedFromBuild Condition="'$(Configuration)|$(Platform)'=='EditorDebug|***REMOVED***'">
      </ExcludedFromBuild>
      <ExcludedFromBuild Condition="'$(Configuration)|$(Platform)'=='Release|***REMOVED***'">
      </ExcludedFromBuild>
    </ClCompile>
    <ClCompile Include="Source\UnitTests\SerializationUnitTests.cpp">
      <ExcludedFromBuild Condition="'$(Configuration)|$(Platform)'=='Debug|x64'">
      </ExcludedFromBuild>
      <ExcludedFromBuild Condition="'$(Configuration)|$(Platform)'=='Release|x64'">
      </ExcludedFromBuild>
      <ExcludedFromBuild Condition="'$(Configuration)|$(Platform)'=='EditorRelease|***REMOVED***'">
      </ExcludedFromBuild>
      <ExcludedFromBuild Condition="'$(Configuration)|$(Platform)'=='Debug|***REMOVED***'">
      </ExcludedFromBuild>
      <ExcludedFromBuild Condition="'$(Configuration)|$(Platform)'=='EditorDebug|***REMOVED***'">
      </ExcludedFromBuild>
      <ExcludedFromBuild Condition="'$(Configuration)|$(Platform)'=='Release|***REMOVED***'">
      </ExcludedFromBuild>
    </ClCompile>
    <ClCompile Include="Source\UnitTests\StringFunctionsUnitTests.cpp">
      <ExcludedFromBuild Condition="'$(Configuration)|$(Platform)'=='Debug|x64'">
      </ExcludedFromBuild>
      <ExcludedFromBuild Condition="'$(Configuration)|$(Platform)'=='Release|x64'">
      </ExcludedFromBuild>
      <ExcludedFromBuild Condition="'$(Configuration)|$(Platform)'=='EditorRelease|***REMOVED***'">
      </ExcludedFromBuild>
      <ExcludedFromBuild Condition="'$(Configuration)|$(Platform)'=='Debug|***REMOVED***'">
      </ExcludedFromBuild>
      <ExcludedFromBuild Condition="'$(Configuration)|$(Platform)'=='EditorDebug|***REMOVED***'">
      </ExcludedFromBuild>
      <ExcludedFromBuild Condition="'$(Configuration)|$(Platform)'=='Release|***REMOVED***'">
      </ExcludedFromBuild>
    </ClCompile>
    <ClCompile Include="Source\Core\UnitTests.cpp">
      <ExcludedFromBuild Condition="'$(Configuration)|$(Platform)'=='Debug|x64'">
      </ExcludedFromBuild>
      <ExcludedFromBuild Condition="'$(Configuration)|$(Platform)'=='Release|x64'">
      </ExcludedFromBuild>
      <ExcludedFromBuild Condition="'$(Configuration)|$(Platform)'=='EditorRelease|***REMOVED***'">
      </ExcludedFromBuild>
      <ExcludedFromBuild Condition="'$(Configuration)|$(Platform)'=='Debug|***REMOVED***'">
      </ExcludedFromBuild>
      <ExcludedFromBuild Condition="'$(Configuration)|$(Platform)'=='EditorDebug|***REMOVED***'">
      </ExcludedFromBuild>
      <ExcludedFromBuild Condition="'$(Configuration)|$(Platform)'=='Release|***REMOVED***'">
      </ExcludedFromBuild>
    </ClCompile>
    <ClCompile Include="Source\Components\ComponentFilter.cpp" />
    <ClCompile Include="Source\EditorSystems\AssetEditorSystems\ScriptEditorSystem\ScriptClassPanel.cpp">
      <ExcludedFromBuild Condition="'$(Configuration)|$(Platform)'=='Debug|x64'">true</ExcludedFromBuild>
      <ExcludedFromBuild Condition="'$(Configuration)|$(Platform)'=='Release|x64'">true</ExcludedFromBuild>
      <ExcludedFromBuild Condition="'$(Configuration)|$(Platform)'=='EditorRelease|***REMOVED***'">true</ExcludedFromBuild>
      <ExcludedFromBuild Condition="'$(Configuration)|$(Platform)'=='Debug|***REMOVED***'">true</ExcludedFromBuild>
      <ExcludedFromBuild Condition="'$(Configuration)|$(Platform)'=='EditorDebug|***REMOVED***'">true</ExcludedFromBuild>
      <ExcludedFromBuild Condition="'$(Configuration)|$(Platform)'=='Release|***REMOVED***'">true</ExcludedFromBuild>
    </ClCompile>
    <ClCompile Include="Source\EditorSystems\AssetEditorSystems\ScriptEditorSystem\ScriptCanvasPanel.cpp">
      <ExcludedFromBuild Condition="'$(Configuration)|$(Platform)'=='Debug|x64'">true</ExcludedFromBuild>
      <ExcludedFromBuild Condition="'$(Configuration)|$(Platform)'=='Release|x64'">true</ExcludedFromBuild>
      <ExcludedFromBuild Condition="'$(Configuration)|$(Platform)'=='EditorRelease|***REMOVED***'">true</ExcludedFromBuild>
      <ExcludedFromBuild Condition="'$(Configuration)|$(Platform)'=='Debug|***REMOVED***'">true</ExcludedFromBuild>
      <ExcludedFromBuild Condition="'$(Configuration)|$(Platform)'=='EditorDebug|***REMOVED***'">true</ExcludedFromBuild>
      <ExcludedFromBuild Condition="'$(Configuration)|$(Platform)'=='Release|***REMOVED***'">true</ExcludedFromBuild>
    </ClCompile>
    <ClCompile Include="Source\EditorSystems\AssetEditorSystems\ScriptEditorSystem\ScriptDetailsPanel.cpp">
      <ExcludedFromBuild Condition="'$(Configuration)|$(Platform)'=='Debug|x64'">true</ExcludedFromBuild>
      <ExcludedFromBuild Condition="'$(Configuration)|$(Platform)'=='Release|x64'">true</ExcludedFromBuild>
      <ExcludedFromBuild Condition="'$(Configuration)|$(Platform)'=='EditorRelease|***REMOVED***'">true</ExcludedFromBuild>
      <ExcludedFromBuild Condition="'$(Configuration)|$(Platform)'=='Debug|***REMOVED***'">true</ExcludedFromBuild>
      <ExcludedFromBuild Condition="'$(Configuration)|$(Platform)'=='EditorDebug|***REMOVED***'">true</ExcludedFromBuild>
      <ExcludedFromBuild Condition="'$(Configuration)|$(Platform)'=='Release|***REMOVED***'">true</ExcludedFromBuild>
    </ClCompile>
    <ClCompile Include="Source\Meta\MetaFuncId.cpp" />
    <ClCompile Include="Source\Rendering\DebugRenderer.cpp" />
    <ClCompile Include="Source\Utilities\Random.cpp" />
    <ClCompile Include="Source\Systems\System.cpp" />
    <ClCompile Include="Source\Assets\Importers\Importer.cpp">
      <ExcludedFromBuild Condition="'$(Configuration)|$(Platform)'=='Debug|x64'">true</ExcludedFromBuild>
      <ExcludedFromBuild Condition="'$(Configuration)|$(Platform)'=='Release|x64'">true</ExcludedFromBuild>
      <ExcludedFromBuild Condition="'$(Configuration)|$(Platform)'=='EditorRelease|***REMOVED***'">true</ExcludedFromBuild>
      <ExcludedFromBuild Condition="'$(Configuration)|$(Platform)'=='Debug|***REMOVED***'">true</ExcludedFromBuild>
      <ExcludedFromBuild Condition="'$(Configuration)|$(Platform)'=='EditorDebug|***REMOVED***'">true</ExcludedFromBuild>
      <ExcludedFromBuild Condition="'$(Configuration)|$(Platform)'=='Release|***REMOVED***'">true</ExcludedFromBuild>
    </ClCompile>
    <ClCompile Include="Source\BasicDataTypes\Colors\LinearColor.cpp" />
    <ClCompile Include="Source\Components\Particles\ParticleColorComponent.cpp" />
    <ClCompile Include="Source\Components\Particles\ParticleColorOverTimeComponent.cpp" />
    <ClCompile Include="Source\Components\Particles\ParticleMeshRendererComponent.cpp" />
    <ClCompile Include="Source\Components\Particles\ParticlePhysicsComponent.cpp" />
    <ClCompile Include="Source\Components\Particles\ParticleScaleOverTimeComponent.cpp" />
    <ClCompile Include="Source\Components\Particles\ParticleSpawnPrefabOnDeathComponent.cpp" />
    <ClCompile Include="Source\Components\StaticMeshComponent.cpp" />
    <ClCompile Include="Source\Meta\MetaField.cpp" />
    <ClCompile Include="Source\Meta\ReflectedTypes\ENTT\ReflectEntity.cpp" />
    <ClCompile Include="Source\Meta\ReflectedTypes\GLM\ReflectMat4.cpp" />
    <ClCompile Include="Source\Meta\ReflectedTypes\GLM\ReflectQuat.cpp" />
    <ClCompile Include="Source\Meta\ReflectedTypes\GLM\ReflectVec2.cpp" />
    <ClCompile Include="Source\Meta\ReflectedTypes\GLM\ReflectVec3.cpp" />
    <ClCompile Include="Source\Meta\ReflectedTypes\GLM\ReflectVec4.cpp" />
    <ClCompile Include="Source\Meta\ReflectedTypes\PrimitiveTypes\ReflectBool.cpp" />
    <ClCompile Include="Source\Meta\ReflectedTypes\PrimitiveTypes\ReflectFloat32.cpp" />
    <ClCompile Include="Source\Meta\ReflectedTypes\PrimitiveTypes\ReflectInt32.cpp" />
    <ClCompile Include="Source\Meta\ReflectedTypes\PrimitiveTypes\ReflectUint32.cpp" />
    <ClCompile Include="Source\Meta\ReflectedTypes\STD\ReflectString.cpp" />
    <ClCompile Include="Source\Utilities\Imgui\ImguiHelpers.cpp">
      <ExcludedFromBuild Condition="'$(Configuration)|$(Platform)'=='Debug|x64'">true</ExcludedFromBuild>
      <ExcludedFromBuild Condition="'$(Configuration)|$(Platform)'=='Release|x64'">true</ExcludedFromBuild>
      <ExcludedFromBuild Condition="'$(Configuration)|$(Platform)'=='EditorRelease|***REMOVED***'">true</ExcludedFromBuild>
      <ExcludedFromBuild Condition="'$(Configuration)|$(Platform)'=='Debug|***REMOVED***'">true</ExcludedFromBuild>
      <ExcludedFromBuild Condition="'$(Configuration)|$(Platform)'=='EditorDebug|***REMOVED***'">true</ExcludedFromBuild>
      <ExcludedFromBuild Condition="'$(Configuration)|$(Platform)'=='Release|***REMOVED***'">true</ExcludedFromBuild>
    </ClCompile>
    <ClCompile Include="Source\EditorSystems\UnitTestEditorSystem.cpp">
      <ExcludedFromBuild Condition="'$(Configuration)|$(Platform)'=='Debug|x64'">true</ExcludedFromBuild>
      <ExcludedFromBuild Condition="'$(Configuration)|$(Platform)'=='Release|x64'">true</ExcludedFromBuild>
      <ExcludedFromBuild Condition="'$(Configuration)|$(Platform)'=='EditorRelease|***REMOVED***'">true</ExcludedFromBuild>
      <ExcludedFromBuild Condition="'$(Configuration)|$(Platform)'=='Debug|***REMOVED***'">true</ExcludedFromBuild>
      <ExcludedFromBuild Condition="'$(Configuration)|$(Platform)'=='EditorDebug|***REMOVED***'">true</ExcludedFromBuild>
      <ExcludedFromBuild Condition="'$(Configuration)|$(Platform)'=='Release|***REMOVED***'">true</ExcludedFromBuild>
    </ClCompile>
    <ClCompile Include="Source\EditorSystems\LogWindowEditorSystem.cpp">
      <ExcludedFromBuild Condition="'$(Configuration)|$(Platform)'=='Debug|x64'">true</ExcludedFromBuild>
      <ExcludedFromBuild Condition="'$(Configuration)|$(Platform)'=='Release|x64'">true</ExcludedFromBuild>
      <ExcludedFromBuild Condition="'$(Configuration)|$(Platform)'=='EditorRelease|***REMOVED***'">true</ExcludedFromBuild>
      <ExcludedFromBuild Condition="'$(Configuration)|$(Platform)'=='Debug|***REMOVED***'">true</ExcludedFromBuild>
      <ExcludedFromBuild Condition="'$(Configuration)|$(Platform)'=='EditorDebug|***REMOVED***'">true</ExcludedFromBuild>
      <ExcludedFromBuild Condition="'$(Configuration)|$(Platform)'=='Release|***REMOVED***'">true</ExcludedFromBuild>
    </ClCompile>
    <ClCompile Include="Source\EditorSystems\AssetEditorSystems\MaterialEditorSystem.cpp">
      <ExcludedFromBuild Condition="'$(Configuration)|$(Platform)'=='Debug|x64'">true</ExcludedFromBuild>
      <ExcludedFromBuild Condition="'$(Configuration)|$(Platform)'=='Release|x64'">true</ExcludedFromBuild>
      <ExcludedFromBuild Condition="'$(Configuration)|$(Platform)'=='EditorRelease|***REMOVED***'">true</ExcludedFromBuild>
      <ExcludedFromBuild Condition="'$(Configuration)|$(Platform)'=='Debug|***REMOVED***'">true</ExcludedFromBuild>
      <ExcludedFromBuild Condition="'$(Configuration)|$(Platform)'=='EditorDebug|***REMOVED***'">true</ExcludedFromBuild>
      <ExcludedFromBuild Condition="'$(Configuration)|$(Platform)'=='Release|***REMOVED***'">true</ExcludedFromBuild>
    </ClCompile>
    <ClCompile Include="Source\EditorSystems\AssetEditorSystems\ScriptEditorSystem\ScriptEditorSystem.cpp">
      <ExcludedFromBuild Condition="'$(Configuration)|$(Platform)'=='Debug|x64'">true</ExcludedFromBuild>
      <ExcludedFromBuild Condition="'$(Configuration)|$(Platform)'=='Release|x64'">true</ExcludedFromBuild>
      <ExcludedFromBuild Condition="'$(Configuration)|$(Platform)'=='EditorRelease|***REMOVED***'">true</ExcludedFromBuild>
      <ExcludedFromBuild Condition="'$(Configuration)|$(Platform)'=='Debug|***REMOVED***'">true</ExcludedFromBuild>
      <ExcludedFromBuild Condition="'$(Configuration)|$(Platform)'=='EditorDebug|***REMOVED***'">true</ExcludedFromBuild>
      <ExcludedFromBuild Condition="'$(Configuration)|$(Platform)'=='Release|***REMOVED***'">true</ExcludedFromBuild>
    </ClCompile>
    <ClCompile Include="Source\EditorSystems\ContentBrowserEditorSystem.cpp">
      <ExcludedFromBuild Condition="'$(Configuration)|$(Platform)'=='Debug|x64'">true</ExcludedFromBuild>
      <ExcludedFromBuild Condition="'$(Configuration)|$(Platform)'=='Release|x64'">true</ExcludedFromBuild>
      <ExcludedFromBuild Condition="'$(Configuration)|$(Platform)'=='EditorRelease|***REMOVED***'">true</ExcludedFromBuild>
      <ExcludedFromBuild Condition="'$(Configuration)|$(Platform)'=='Debug|***REMOVED***'">true</ExcludedFromBuild>
      <ExcludedFromBuild Condition="'$(Configuration)|$(Platform)'=='EditorDebug|***REMOVED***'">true</ExcludedFromBuild>
      <ExcludedFromBuild Condition="'$(Configuration)|$(Platform)'=='Release|***REMOVED***'">true</ExcludedFromBuild>
    </ClCompile>
    <ClCompile Include="Source\EditorSystems\AssetEditorSystems\PrefabEditorSystem.cpp">
      <ExcludedFromBuild Condition="'$(Configuration)|$(Platform)'=='Debug|x64'">true</ExcludedFromBuild>
      <ExcludedFromBuild Condition="'$(Configuration)|$(Platform)'=='Release|x64'">true</ExcludedFromBuild>
      <ExcludedFromBuild Condition="'$(Configuration)|$(Platform)'=='EditorRelease|***REMOVED***'">true</ExcludedFromBuild>
      <ExcludedFromBuild Condition="'$(Configuration)|$(Platform)'=='Debug|***REMOVED***'">true</ExcludedFromBuild>
      <ExcludedFromBuild Condition="'$(Configuration)|$(Platform)'=='EditorDebug|***REMOVED***'">true</ExcludedFromBuild>
      <ExcludedFromBuild Condition="'$(Configuration)|$(Platform)'=='Release|***REMOVED***'">true</ExcludedFromBuild>
    </ClCompile>
    <ClCompile Include="Source\EditorSystems\AssetEditorSystems\LevelEditorSystem.cpp">
      <ExcludedFromBuild Condition="'$(Configuration)|$(Platform)'=='Debug|x64'">true</ExcludedFromBuild>
      <ExcludedFromBuild Condition="'$(Configuration)|$(Platform)'=='Release|x64'">true</ExcludedFromBuild>
      <ExcludedFromBuild Condition="'$(Configuration)|$(Platform)'=='EditorRelease|***REMOVED***'">true</ExcludedFromBuild>
      <ExcludedFromBuild Condition="'$(Configuration)|$(Platform)'=='Debug|***REMOVED***'">true</ExcludedFromBuild>
      <ExcludedFromBuild Condition="'$(Configuration)|$(Platform)'=='EditorDebug|***REMOVED***'">true</ExcludedFromBuild>
      <ExcludedFromBuild Condition="'$(Configuration)|$(Platform)'=='Release|***REMOVED***'">true</ExcludedFromBuild>
    </ClCompile>
    <ClCompile Include="Source\EditorSystems\EditorSystem.cpp">
      <ExcludedFromBuild Condition="'$(Configuration)|$(Platform)'=='Debug|x64'">true</ExcludedFromBuild>
      <ExcludedFromBuild Condition="'$(Configuration)|$(Platform)'=='Release|x64'">true</ExcludedFromBuild>
      <ExcludedFromBuild Condition="'$(Configuration)|$(Platform)'=='EditorRelease|***REMOVED***'">true</ExcludedFromBuild>
      <ExcludedFromBuild Condition="'$(Configuration)|$(Platform)'=='Debug|***REMOVED***'">true</ExcludedFromBuild>
      <ExcludedFromBuild Condition="'$(Configuration)|$(Platform)'=='EditorDebug|***REMOVED***'">true</ExcludedFromBuild>
      <ExcludedFromBuild Condition="'$(Configuration)|$(Platform)'=='Release|***REMOVED***'">true</ExcludedFromBuild>
    </ClCompile>
    <ClCompile Include="Source\Scripting\ScriptErrors.cpp" />
    <ClCompile Include="Source\Scripting\ScriptField.cpp" />
    <ClCompile Include="Source\Scripting\Nodes\CommentScriptNode.cpp" />
    <ClCompile Include="Source\Scripting\Nodes\EntryAndReturnScriptNode.cpp" />
    <ClCompile Include="Source\Scripting\Nodes\FunctionLikeScriptNode.cpp" />
    <ClCompile Include="Source\Core\VirtualMachine.cpp" />
    <ClCompile Include="Source\Scripting\Nodes\MetaFuncScriptNode.cpp" />
    <ClCompile Include="Source\Scripting\Nodes\MetaMemberScriptNode.cpp" />
    <ClCompile Include="Source\Scripting\ScriptPin.cpp" />
    <ClCompile Include="Source\Scripting\ScriptFunc.cpp" />
    <ClCompile Include="Source\Scripting\ScriptLink.cpp" />
    <ClCompile Include="Source\Scripting\ScriptNode.cpp" />
    <ClCompile Include="Source\Scripting\ScriptTools.cpp" />
    <ClCompile Include="Source\Assets\Script.cpp" />
    <ClCompile Include="source\Meta\MetaTools.cpp" />
    <ClCompile Include="Source\Utilities\Imgui\ImguiInspect.cpp">
      <ExcludedFromBuild Condition="'$(Configuration)|$(Platform)'=='Debug|x64'">true</ExcludedFromBuild>
      <ExcludedFromBuild Condition="'$(Configuration)|$(Platform)'=='Release|x64'">true</ExcludedFromBuild>
      <ExcludedFromBuild Condition="'$(Configuration)|$(Platform)'=='EditorRelease|***REMOVED***'">true</ExcludedFromBuild>
      <ExcludedFromBuild Condition="'$(Configuration)|$(Platform)'=='Debug|***REMOVED***'">true</ExcludedFromBuild>
      <ExcludedFromBuild Condition="'$(Configuration)|$(Platform)'=='EditorDebug|***REMOVED***'">true</ExcludedFromBuild>
      <ExcludedFromBuild Condition="'$(Configuration)|$(Platform)'=='Release|***REMOVED***'">true</ExcludedFromBuild>
    </ClCompile>
    <ClCompile Include="Source\Utilities\ClassVersion.cpp" />
    <ClCompile Include="source\Meta\MetaManager.cpp">
      <AdditionalOptions Condition="'$(Configuration)|$(Platform)'=='EditorDebug|x64'">/bigobj %(AdditionalOptions)</AdditionalOptions>
      <AdditionalOptions Condition="'$(Configuration)|$(Platform)'=='EditorRelease|x64'">/bigobj %(AdditionalOptions)</AdditionalOptions>
      <AdditionalOptions Condition="'$(Configuration)|$(Platform)'=='Debug|x64'">/bigobj %(AdditionalOptions)</AdditionalOptions>
      <AdditionalOptions Condition="'$(Configuration)|$(Platform)'=='Release|x64'">/bigobj %(AdditionalOptions)</AdditionalOptions>
    </ClCompile>
    <ClCompile Include="source\Meta\MetaFunc.cpp" />
    <ClCompile Include="source\Meta\MetaAny.cpp" />
    <ClCompile Include="source\GSON\GSONReadable.cpp" />
    <ClCompile Include="source\GSON\GSONBinary.cpp" />
    <ClCompile Include="source\Assets\Importers\PrefabImporter.cpp">
      <ExcludedFromBuild Condition="'$(Configuration)|$(Platform)'=='Debug|x64'">true</ExcludedFromBuild>
      <ExcludedFromBuild Condition="'$(Configuration)|$(Platform)'=='Release|x64'">true</ExcludedFromBuild>
      <ExcludedFromBuild Condition="'$(Configuration)|$(Platform)'=='Release|***REMOVED***'">true</ExcludedFromBuild>
      <ExcludedFromBuild Condition="'$(Configuration)|$(Platform)'=='EditorRelease|***REMOVED***'">true</ExcludedFromBuild>
      <ExcludedFromBuild Condition="'$(Configuration)|$(Platform)'=='EditorDebug|***REMOVED***'">true</ExcludedFromBuild>
      <ExcludedFromBuild Condition="'$(Configuration)|$(Platform)'=='Debug|***REMOVED***'">true</ExcludedFromBuild>
    </ClCompile>
    <ClCompile Include="source\Assets\Importers\ModelImporter.cpp">
      <ExcludedFromBuild Condition="'$(Configuration)|$(Platform)'=='Debug|x64'">true</ExcludedFromBuild>
      <ExcludedFromBuild Condition="'$(Configuration)|$(Platform)'=='Release|x64'">true</ExcludedFromBuild>
      <ExcludedFromBuild Condition="'$(Configuration)|$(Platform)'=='Release|***REMOVED***'">true</ExcludedFromBuild>
      <ExcludedFromBuild Condition="'$(Configuration)|$(Platform)'=='EditorRelease|***REMOVED***'">true</ExcludedFromBuild>
      <ExcludedFromBuild Condition="'$(Configuration)|$(Platform)'=='EditorDebug|***REMOVED***'">true</ExcludedFromBuild>
      <ExcludedFromBuild Condition="'$(Configuration)|$(Platform)'=='Debug|***REMOVED***'">true</ExcludedFromBuild>
    </ClCompile>
    <ClCompile Include="source\Assets\Importers\MaterialImporter.cpp">
      <ExcludedFromBuild Condition="'$(Configuration)|$(Platform)'=='Debug|x64'">true</ExcludedFromBuild>
      <ExcludedFromBuild Condition="'$(Configuration)|$(Platform)'=='Release|x64'">true</ExcludedFromBuild>
      <ExcludedFromBuild Condition="'$(Configuration)|$(Platform)'=='Release|***REMOVED***'">true</ExcludedFromBuild>
      <ExcludedFromBuild Condition="'$(Configuration)|$(Platform)'=='EditorRelease|***REMOVED***'">true</ExcludedFromBuild>
      <ExcludedFromBuild Condition="'$(Configuration)|$(Platform)'=='EditorDebug|***REMOVED***'">true</ExcludedFromBuild>
      <ExcludedFromBuild Condition="'$(Configuration)|$(Platform)'=='Debug|***REMOVED***'">true</ExcludedFromBuild>
    </ClCompile>
    <ClCompile Include="source\Assets\Importers\TextureImporter.cpp">
      <ExcludedFromBuild Condition="'$(Configuration)|$(Platform)'=='Debug|x64'">true</ExcludedFromBuild>
      <ExcludedFromBuild Condition="'$(Configuration)|$(Platform)'=='Release|x64'">true</ExcludedFromBuild>
      <ExcludedFromBuild Condition="'$(Configuration)|$(Platform)'=='Release|***REMOVED***'">true</ExcludedFromBuild>
      <ExcludedFromBuild Condition="'$(Configuration)|$(Platform)'=='EditorRelease|***REMOVED***'">true</ExcludedFromBuild>
      <ExcludedFromBuild Condition="'$(Configuration)|$(Platform)'=='EditorDebug|***REMOVED***'">true</ExcludedFromBuild>
      <ExcludedFromBuild Condition="'$(Configuration)|$(Platform)'=='Debug|***REMOVED***'">true</ExcludedFromBuild>
    </ClCompile>
    <ClCompile Include="Source\Assets\Core\AssetSaveInfo.cpp" />
    <ClCompile Include="Source\Assets\Core\AssetLoadInfo.cpp" />
    <ClCompile Include="Source\Assets\Core\AssetFileMetaData.cpp" />
    <ClCompile Include="source\Meta\MetaType.cpp" />
    <ClCompile Include="source\Assets\Material.cpp" />
    <ClCompile Include="source\Systems\Particles\ParticleDebugVisualizationSystem.cpp" />
    <ClCompile Include="Source\Utilities\Benchmark.cpp" />
    <ClCompile Include="source\Systems\Particles\ParticleSpawnPrefabOnDeathSystem.cpp" />
    <ClCompile Include="source\BasicDataTypes\Colors\ColorGradient.cpp" />
    <ClCompile Include="source\Systems\UpdateCameraMatricesSystem.cpp" />
    <ClCompile Include="Source\Assets\Asset.cpp" />
    <ClCompile Include="Source\Assets\Level.cpp" />
    <ClCompile Include="source\Assets\Prefabs\Prefab.cpp" />
    <ClCompile Include="source\Assets\Prefabs\PrefabEntityFactory.cpp" />
    <ClCompile Include="source\BasicDataTypes\Bezier.cpp" />
    <ClCompile Include="source\Core\Engine.cpp" />
    <ClCompile Include="source\Core\Fileio.cpp">
      <PrecompiledHeader>NotUsing</PrecompiledHeader>
      <PrecompiledHeader Condition="'$(Configuration)|$(Platform)'=='EditorDebug|x64'">Use</PrecompiledHeader>
      <PrecompiledHeader Condition="'$(Configuration)|$(Platform)'=='EditorRelease|x64'">Use</PrecompiledHeader>
      <PrecompiledHeader Condition="'$(Configuration)|$(Platform)'=='Debug|x64'">Use</PrecompiledHeader>
      <PrecompiledHeader Condition="'$(Configuration)|$(Platform)'=='Release|x64'">Use</PrecompiledHeader>
    </ClCompile>
    <ClCompile Include="source\core\Logger.cpp" />
    <ClCompile Include="source\core\Precomp.cpp">
      <PrecompiledHeader>Create</PrecompiledHeader>
    </ClCompile>
    <ClCompile Include="source\core\AssetManager.cpp" />
    <ClCompile Include="source\core\Editor.cpp">
      <ExcludedFromBuild Condition="'$(Configuration)|$(Platform)'=='Debug|x64'">true</ExcludedFromBuild>
      <ExcludedFromBuild Condition="'$(Configuration)|$(Platform)'=='Release|x64'">true</ExcludedFromBuild>
      <ExcludedFromBuild Condition="'$(Configuration)|$(Platform)'=='EditorDebug|x64'">
      </ExcludedFromBuild>
      <ExcludedFromBuild Condition="'$(Configuration)|$(Platform)'=='EditorRelease|x64'">
      </ExcludedFromBuild>
      <ExcludedFromBuild Condition="'$(Configuration)|$(Platform)'=='EditorRelease|***REMOVED***'">true</ExcludedFromBuild>
      <ExcludedFromBuild Condition="'$(Configuration)|$(Platform)'=='Debug|***REMOVED***'">true</ExcludedFromBuild>
      <ExcludedFromBuild Condition="'$(Configuration)|$(Platform)'=='EditorDebug|***REMOVED***'">true</ExcludedFromBuild>
      <ExcludedFromBuild Condition="'$(Configuration)|$(Platform)'=='Release|***REMOVED***'">true</ExcludedFromBuild>
    </ClCompile>
    <ClCompile Include="Source\Utilities\FileFunctions.cpp" />
    <ClCompile Include="Source\Utilities\Imgui\ImguiDragDrop.cpp">
      <ExcludedFromBuild Condition="'$(Configuration)|$(Platform)'=='Debug|x64'">true</ExcludedFromBuild>
      <ExcludedFromBuild Condition="'$(Configuration)|$(Platform)'=='Release|x64'">true</ExcludedFromBuild>
      <ExcludedFromBuild Condition="'$(Configuration)|$(Platform)'=='EditorRelease|***REMOVED***'">true</ExcludedFromBuild>
      <ExcludedFromBuild Condition="'$(Configuration)|$(Platform)'=='Debug|***REMOVED***'">true</ExcludedFromBuild>
      <ExcludedFromBuild Condition="'$(Configuration)|$(Platform)'=='EditorDebug|***REMOVED***'">true</ExcludedFromBuild>
      <ExcludedFromBuild Condition="'$(Configuration)|$(Platform)'=='Release|***REMOVED***'">true</ExcludedFromBuild>
    </ClCompile>
    <ClCompile Include="Source\Utilities\Math.cpp" />
    <ClCompile Include="source\Components\CameraComponent.cpp" />
    <ClCompile Include="Source\Assets\Prefabs\ComponentFactory.cpp" />
    <ClCompile Include="source\Components\FlyCamControllerComponent.cpp" />
    <ClCompile Include="source\Components\Particles\ParticleEmitterComponent.cpp" />
    <ClCompile Include="source\Components\TransformComponent.cpp" />
    <ClCompile Include="source\Systems\Particles\ParticleColorSystem.cpp" />
    <ClCompile Include="source\Systems\Particles\ParticleLifeTimeSystem.cpp" />
    <ClCompile Include="source\Systems\Particles\ParticlePhysicsSystem.cpp" />
    <ClCompile Include="source\Systems\Particles\ParticleScaleOverTimeSystem.cpp" />
    <ClCompile Include="source\Systems\UpdateFlyCamSystem.cpp" />
    <ClCompile Include="Source\Utilities\Imgui\WorldInspect.cpp">
      <ExcludedFromBuild Condition="'$(Configuration)|$(Platform)'=='Debug|x64'">true</ExcludedFromBuild>
      <ExcludedFromBuild Condition="'$(Configuration)|$(Platform)'=='Release|x64'">true</ExcludedFromBuild>
      <ExcludedFromBuild Condition="'$(Configuration)|$(Platform)'=='EditorRelease|***REMOVED***'">true</ExcludedFromBuild>
      <ExcludedFromBuild Condition="'$(Configuration)|$(Platform)'=='Debug|***REMOVED***'">true</ExcludedFromBuild>
      <ExcludedFromBuild Condition="'$(Configuration)|$(Platform)'=='EditorDebug|***REMOVED***'">true</ExcludedFromBuild>
      <ExcludedFromBuild Condition="'$(Configuration)|$(Platform)'=='Release|***REMOVED***'">true</ExcludedFromBuild>
    </ClCompile>
    <ClCompile Include="Source\Utilities\Search.cpp">
      <ExcludedFromBuild Condition="'$(Configuration)|$(Platform)'=='Debug|x64'">true</ExcludedFromBuild>
      <ExcludedFromBuild Condition="'$(Configuration)|$(Platform)'=='Release|x64'">true</ExcludedFromBuild>
      <ExcludedFromBuild Condition="'$(Configuration)|$(Platform)'=='EditorRelease|***REMOVED***'">true</ExcludedFromBuild>
      <ExcludedFromBuild Condition="'$(Configuration)|$(Platform)'=='Debug|***REMOVED***'">true</ExcludedFromBuild>
      <ExcludedFromBuild Condition="'$(Configuration)|$(Platform)'=='EditorDebug|***REMOVED***'">true</ExcludedFromBuild>
      <ExcludedFromBuild Condition="'$(Configuration)|$(Platform)'=='Release|***REMOVED***'">true</ExcludedFromBuild>
    </ClCompile>
    <ClCompile Include="Source\Utilities\StaticReflection\ReflectComponentType.cpp" />
    <ClCompile Include="Source\Utilities\StringFunctions.cpp" />
    <ClCompile Include="Source\World\Archiver.cpp" />
    <ClCompile Include="Source\World\Physics.cpp" />
    <ClCompile Include="source\World\World.cpp" />
    <ClCompile Include="Source\World\Registry.cpp" />
    <ClCompile Include="Source\World\WorldViewport.cpp" />
    <ClCompile Include="Source\Systems\UtilityAiSystem.cpp" />
    <ClCompile Include="Source\Platform\***REMOVED***\Rendering\UIRenderer***REMOVED***.cpp">
      <ExcludedFromBuild Condition="'$(Configuration)|$(Platform)'=='EditorRelease|x64'">true</ExcludedFromBuild>
      <ExcludedFromBuild Condition="'$(Configuration)|$(Platform)'=='Debug|x64'">true</ExcludedFromBuild>
      <ExcludedFromBuild Condition="'$(Configuration)|$(Platform)'=='EditorDebug|x64'">true</ExcludedFromBuild>
      <ExcludedFromBuild Condition="'$(Configuration)|$(Platform)'=='Release|x64'">true</ExcludedFromBuild>
    </ClCompile>
    <ClCompile Include="Source\Components\UI\UISpriteComponent.cpp" />
  </ItemGroup>
  <ItemGroup>
    <ClInclude Include="Include\Components\FogComponent.h" />
    <ClInclude Include="Include\Assets\Core\AssetInternal.h" />
    <ClInclude Include="Include\Assets\Core\WeakAsset.h" />
    <ClInclude Include="Include\Components\AnimationRootComponent.h" />
    <ClInclude Include="Include\Components\PlayerComponent.h" />
    <ClInclude Include="Include\Rendering\ShadowMapRenderer.h" />
    <ClInclude Include="Include\Utilities\Geometry2d.h" />
    <ClInclude Include="Include\EditorSystems\ImporterSystem.h" />
    <ClInclude Include="Include\Platform\***REMOVED***\Rendering\GPUWorld***REMOVED***.h" />
    <ClInclude Include="Include\Platform\PC\Rendering\GPUWorldPC.h" />
    <ClInclude Include="Include\Components\MeshColorComponent.h" />
    <ClInclude Include="Include\Assets\Animation\Animation.h" />
    <ClInclude Include="Include\Assets\Importers\AnimationImporter.h" />
    <ClInclude Include="Include\Assets\Animation\BoneInfo.h" />
    <ClInclude Include="Include\Components\Abilities\AbilityLifetimeComponent.h" />
    <ClInclude Include="Include\Components\Abilities\EffectsOnCharacterComponent.h" />
    <ClInclude Include="Include\Components\Abilities\ProjectileComponent.h" />
    <ClCompile Include="Source\Platform\PC\Rendering\TexturePC.cpp">
      <ExcludedFromBuild Condition="'$(Configuration)|$(Platform)'=='EditorRelease|***REMOVED***'">true</ExcludedFromBuild>
      <ExcludedFromBuild Condition="'$(Configuration)|$(Platform)'=='Debug|***REMOVED***'">true</ExcludedFromBuild>
      <ExcludedFromBuild Condition="'$(Configuration)|$(Platform)'=='EditorDebug|***REMOVED***'">true</ExcludedFromBuild>
      <ExcludedFromBuild Condition="'$(Configuration)|$(Platform)'=='Release|***REMOVED***'">true</ExcludedFromBuild>
    </ClCompile>
    <ClInclude Include="Include\Rendering\SkinnedMeshDefines.h" />
    <ClInclude Include="Include\Components\Physics2D\AABBColliderComponent.h" />
    <ClInclude Include="Include\Utilities\DrawDebugHelpers.h" />
    <ClInclude Include="Include\Rendering\UIRenderer.h" />
    <ClInclude Include="Include\Meta\ReflectedTypes\STD\ReflectOptional.h" />
    <ClInclude Include="Include\Platform\PC\Rendering\UIRendererPC.h" />
    <ClInclude Include="Include\Platform\***REMOVED***\Rendering\UIRenderer***REMOVED***.h" />
    <ClInclude Include="Include\Components\UI\UISpriteComponent.h" />
  </ItemGroup>
  <ItemGroup>
    <ClInclude Include="Include\Platform\PC\Rendering\InfoStruct.h" />
    <ClInclude Include="Include\Components\UI\UIButtonComponent.h" />
    <ClInclude Include="Include\Assets\SkinnedMesh.h" />
    <ClInclude Include="Include\Components\SkinnedMeshComponent.h" />
    <ClInclude Include="Include\Components\UtilityAi\EnemyAiControllerComponent.h" />
    <ClInclude Include="Include\Core\JobManager.h" />
    <ClInclude Include="Include\Platform\***REMOVED***\Rendering\Clustering***REMOVED***.h" />
    <ClInclude Include="Include\Assets\Ability.h" />
    <ClInclude Include="Include\Components\Abilities\AbilitiesOnCharacterComponent.h" />
    <ClInclude Include="Include\Components\Abilities\ActiveAbilityComponent.h" />
    <ClInclude Include="Include\Components\TopDownCamControllerComponent.h" />
    <ClInclude Include="Include\Rendering\MeshRenderer.h" />
    <ClInclude Include="Include\Platform\PC\Rendering\FramebufferPC.h">
      <ExcludedFromBuild Condition="'$(Configuration)|$(Platform)'=='EditorRelease|***REMOVED***'">true</ExcludedFromBuild>
      <ExcludedFromBuild Condition="'$(Configuration)|$(Platform)'=='Debug|***REMOVED***'">true</ExcludedFromBuild>
      <ExcludedFromBuild Condition="'$(Configuration)|$(Platform)'=='EditorDebug|***REMOVED***'">true</ExcludedFromBuild>
      <ExcludedFromBuild Condition="'$(Configuration)|$(Platform)'=='Release|***REMOVED***'">true</ExcludedFromBuild>
    </ClInclude>
    <ClInclude Include="Include\Core\Input.h" />
    <ClInclude Include="Include\Platform\PC\Rendering\MeshPC.h">
      <ExcludedFromBuild Condition="'$(Configuration)|$(Platform)'=='EditorRelease|***REMOVED***'">true</ExcludedFromBuild>
      <ExcludedFromBuild Condition="'$(Configuration)|$(Platform)'=='Debug|***REMOVED***'">true</ExcludedFromBuild>
      <ExcludedFromBuild Condition="'$(Configuration)|$(Platform)'=='EditorDebug|***REMOVED***'">true</ExcludedFromBuild>
      <ExcludedFromBuild Condition="'$(Configuration)|$(Platform)'=='Release|***REMOVED***'">true</ExcludedFromBuild>
    </ClInclude>
    <ClInclude Include="External\imgui\imgui_impl_dx12.h" />
    <ClInclude Include="Include\Platform\PC\Rendering\DX12Classes\DXDefines.h">
      <ExcludedFromBuild Condition="'$(Configuration)|$(Platform)'=='EditorRelease|***REMOVED***'">true</ExcludedFromBuild>
      <ExcludedFromBuild Condition="'$(Configuration)|$(Platform)'=='Debug|***REMOVED***'">true</ExcludedFromBuild>
      <ExcludedFromBuild Condition="'$(Configuration)|$(Platform)'=='EditorDebug|***REMOVED***'">true</ExcludedFromBuild>
      <ExcludedFromBuild Condition="'$(Configuration)|$(Platform)'=='Release|***REMOVED***'">true</ExcludedFromBuild>
    </ClInclude>
    <ClInclude Include="Include\Platform\PC\Rendering\DX12Classes\DXSignature.h">
      <ExcludedFromBuild Condition="'$(Configuration)|$(Platform)'=='EditorRelease|***REMOVED***'">true</ExcludedFromBuild>
      <ExcludedFromBuild Condition="'$(Configuration)|$(Platform)'=='Debug|***REMOVED***'">true</ExcludedFromBuild>
      <ExcludedFromBuild Condition="'$(Configuration)|$(Platform)'=='EditorDebug|***REMOVED***'">true</ExcludedFromBuild>
      <ExcludedFromBuild Condition="'$(Configuration)|$(Platform)'=='Release|***REMOVED***'">true</ExcludedFromBuild>
    </ClInclude>
    <ClInclude Include="Include\Platform\PC\Rendering\DX12Classes\DXConstBuffer.h">
      <ExcludedFromBuild Condition="'$(Configuration)|$(Platform)'=='EditorRelease|***REMOVED***'">true</ExcludedFromBuild>
      <ExcludedFromBuild Condition="'$(Configuration)|$(Platform)'=='Debug|***REMOVED***'">true</ExcludedFromBuild>
      <ExcludedFromBuild Condition="'$(Configuration)|$(Platform)'=='EditorDebug|***REMOVED***'">true</ExcludedFromBuild>
      <ExcludedFromBuild Condition="'$(Configuration)|$(Platform)'=='Release|***REMOVED***'">true</ExcludedFromBuild>
    </ClInclude>
    <ClInclude Include="Include\Platform\PC\Rendering\DX12Classes\DXDescHeap.h">
      <ExcludedFromBuild Condition="'$(Configuration)|$(Platform)'=='EditorRelease|***REMOVED***'">true</ExcludedFromBuild>
      <ExcludedFromBuild Condition="'$(Configuration)|$(Platform)'=='Debug|***REMOVED***'">true</ExcludedFromBuild>
      <ExcludedFromBuild Condition="'$(Configuration)|$(Platform)'=='EditorDebug|***REMOVED***'">true</ExcludedFromBuild>
      <ExcludedFromBuild Condition="'$(Configuration)|$(Platform)'=='Release|***REMOVED***'">true</ExcludedFromBuild>
    </ClInclude>
    <ClInclude Include="Include\Platform\PC\Rendering\DX12Classes\DXPipeline.h">
      <ExcludedFromBuild Condition="'$(Configuration)|$(Platform)'=='EditorRelease|***REMOVED***'">true</ExcludedFromBuild>
      <ExcludedFromBuild Condition="'$(Configuration)|$(Platform)'=='Debug|***REMOVED***'">true</ExcludedFromBuild>
      <ExcludedFromBuild Condition="'$(Configuration)|$(Platform)'=='EditorDebug|***REMOVED***'">true</ExcludedFromBuild>
      <ExcludedFromBuild Condition="'$(Configuration)|$(Platform)'=='Release|***REMOVED***'">true</ExcludedFromBuild>
    </ClInclude>
    <ClInclude Include="Include\Platform\PC\Rendering\DX12Classes\DXResource.h">
      <ExcludedFromBuild Condition="'$(Configuration)|$(Platform)'=='EditorRelease|***REMOVED***'">true</ExcludedFromBuild>
      <ExcludedFromBuild Condition="'$(Configuration)|$(Platform)'=='Debug|***REMOVED***'">true</ExcludedFromBuild>
      <ExcludedFromBuild Condition="'$(Configuration)|$(Platform)'=='EditorDebug|***REMOVED***'">true</ExcludedFromBuild>
      <ExcludedFromBuild Condition="'$(Configuration)|$(Platform)'=='Release|***REMOVED***'">true</ExcludedFromBuild>
    </ClInclude>
    <ClInclude Include="Include\Platform\PC\Core\DevicePC.h">
      <ExcludedFromBuild Condition="'$(Configuration)|$(Platform)'=='EditorRelease|***REMOVED***'">true</ExcludedFromBuild>
      <ExcludedFromBuild Condition="'$(Configuration)|$(Platform)'=='Debug|***REMOVED***'">true</ExcludedFromBuild>
      <ExcludedFromBuild Condition="'$(Configuration)|$(Platform)'=='EditorDebug|***REMOVED***'">true</ExcludedFromBuild>
      <ExcludedFromBuild Condition="'$(Configuration)|$(Platform)'=='Release|***REMOVED***'">true</ExcludedFromBuild>
    </ClInclude>
    <ClInclude Include="Include\Components\DirectionalLightComponent.h" />
    <ClInclude Include="external\clipper\include\clipper2\clipper.core.h" />
    <ClInclude Include="external\clipper\include\clipper2\clipper.engine.h" />
    <ClInclude Include="external\clipper\include\clipper2\clipper.export.h" />
    <ClInclude Include="external\clipper\include\clipper2\clipper.h" />
    <ClInclude Include="external\clipper\include\clipper2\clipper.minkowski.h" />
    <ClInclude Include="external\clipper\include\clipper2\clipper.offset.h" />
    <ClInclude Include="external\clipper\include\clipper2\clipper.rectclip.h" />
    <ClInclude Include="external\imgui\imgui_curves.h">
      <ExcludedFromBuild Condition="'$(Configuration)|$(Platform)'=='EditorRelease|***REMOVED***'">true</ExcludedFromBuild>
      <ExcludedFromBuild Condition="'$(Configuration)|$(Platform)'=='Debug|***REMOVED***'">true</ExcludedFromBuild>
      <ExcludedFromBuild Condition="'$(Configuration)|$(Platform)'=='EditorDebug|***REMOVED***'">true</ExcludedFromBuild>
      <ExcludedFromBuild Condition="'$(Configuration)|$(Platform)'=='Release|***REMOVED***'">true</ExcludedFromBuild>
    </ClInclude>
    <ClInclude Include="External\predicates\constants.h" />
    <ClInclude Include="External\predicates\predicates.h" />
    <ClInclude Include="External\xsr\backends\common\stbi_image_write.h" />
    <ClInclude Include="External\xsr\backends\common\stb_image.h" />
    <ClInclude Include="external\xsr\backends\***REMOVED***\shader_shared_types.h" />
    <ClInclude Include="external\xsr\backends\***REMOVED***\standard_shader_shared.h" />
    <ClInclude Include="external\xsr\backends\***REMOVED***\standard_srt.h" />
    <ClInclude Include="Include\Assets\Asset.h" />
    <ClInclude Include="Include\Assets\Core\AssetFileMetaData.h" />
    <ClInclude Include="Include\Assets\Core\AssetLoadInfo.h" />
    <ClInclude Include="Include\Assets\Core\AssetSaveInfo.h" />
    <ClInclude Include="Include\Assets\Core\ImportedAsset.h" />
    <ClInclude Include="include\Assets\Importers\Importer.h" />
    <ClInclude Include="include\Assets\Importers\MaterialImporter.h" />
    <ClInclude Include="include\Assets\Importers\PrefabImporter.h" />
    <ClInclude Include="include\Assets\Importers\ModelImporter.h" />
    <ClInclude Include="include\Assets\Importers\TextureImporter.h" />
    <ClInclude Include="Include\Assets\Level.h" />
    <ClInclude Include="include\Assets\Material.h" />
    <ClInclude Include="Include\Assets\StaticMesh.h" />
    <ClInclude Include="include\Assets\Prefabs\Prefab.h" />
    <ClInclude Include="include\Assets\Prefabs\PrefabEntityFactory.h" />
    <ClInclude Include="Include\Assets\Script.h" />
    <ClInclude Include="Include\Assets\Texture.h" />
    <ClInclude Include="include\BasicDataTypes\ArithmeticAliases.h" />
    <ClInclude Include="include\BasicDataTypes\Colors\ColorGradient.h" />
    <ClInclude Include="include\BasicDataTypes\Colors\LinearColor.h" />
    <ClInclude Include="include\BasicDataTypes\Bezier.h" />
    <ClInclude Include="include\BasicDataTypes\Name.h" />
    <ClInclude Include="Include\Components\Abilities\CharacterComponent.h" />
    <ClInclude Include="Include\Components\ComponentFilter.h" />
    <ClInclude Include="Include\Components\EventTestingComponent.h" />
    <ClInclude Include="Include\Components\IsDestroyedTag.h" />
    <ClInclude Include="Include\Components\NameComponent.h" />
    <ClInclude Include="Include\Components\Pathfinding\NavMeshAgentComponent.h" />
    <ClInclude Include="Include\Components\Pathfinding\NavMeshComponent.h" />
    <ClInclude Include="Include\Components\Pathfinding\NavMeshTargetTag.h" />
    <ClInclude Include="Include\Components\Physics2D\DiskColliderComponent.h" />
    <ClInclude Include="Include\Components\Physics2D\PhysicsBody2DComponent.h" />
    <ClInclude Include="Include\Components\Physics2D\PolygonColliderComponent.h" />
    <ClInclude Include="Include\Components\PrefabOriginComponent.h" />
    <ClInclude Include="include\Containers\ManyStrings.h" />
    <ClInclude Include="Include\Utilities\CommonMetaProperties.h" />
    <ClInclude Include="Include\Core\VirtualMachine.h" />
    <ClInclude Include="Include\EditorSystems\AssetEditorSystems\AbilityEditorSystem.h" />
    <ClInclude Include="Include\EditorSystems\AssetEditorSystems\AssetEditorSystem.h" />
    <ClInclude Include="Include\EditorSystems\AssetEditorSystems\LevelEditorSystem.h" />
    <ClInclude Include="Include\EditorSystems\AssetEditorSystems\MaterialEditorSystem.h" />
    <ClInclude Include="Include\EditorSystems\AssetEditorSystems\PrefabEditorSystem.h" />
    <ClInclude Include="Include\EditorSystems\AssetEditorSystems\ScriptEditorSystem.h" />
    <ClInclude Include="Include\EditorSystems\ContentBrowserEditorSystem.h" />
    <ClInclude Include="Include\EditorSystems\EditorSystem.h" />
    <ClInclude Include="Include\EditorSystems\LogWindowEditorSystem.h" />
    <ClInclude Include="Include\EditorSystems\UnitTestEditorSystem.h" />
    <ClInclude Include="Include\Meta\Fwd\MetaAnyFwd.h" />
    <ClInclude Include="Include\Meta\Fwd\MetaFieldFwd.h" />
    <ClInclude Include="Include\Meta\Fwd\MetaFuncFwd.h" />
    <ClInclude Include="Include\Meta\Fwd\MetaFuncIdFwd.h" />
    <ClInclude Include="Include\Meta\Fwd\MetaManagerFwd.h" />
    <ClInclude Include="Include\Meta\Fwd\MetaPropsFwd.h" />
    <ClInclude Include="Include\Meta\Fwd\MetaReflectFwd.h" />
    <ClInclude Include="Include\Meta\Fwd\MetaToolsFwd.h" />
    <ClInclude Include="Include\Meta\Fwd\MetaTypeFilterFwd.h" />
    <ClInclude Include="Include\Meta\Fwd\MetaTypeFwd.h" />
    <ClInclude Include="Include\Meta\Fwd\MetaTypeIdFwd.h" />
    <ClInclude Include="Include\Meta\Fwd\MetaTypeTraitsFwd.h" />
    <ClInclude Include="Include\Meta\Impl\MetaAnyImpl.h" />
    <ClInclude Include="Include\Meta\Impl\MetaFieldImpl.h" />
    <ClInclude Include="Include\Meta\Impl\MetaFuncImpl.h" />
    <ClInclude Include="Include\Meta\Impl\MetaFuncIdImpl.h" />
    <ClInclude Include="Include\Meta\Impl\MetaManagerImpl.h" />
    <ClInclude Include="Include\Meta\Impl\MetaPropsImpl.h" />
    <ClInclude Include="Include\Meta\Impl\MetaReflectImpl.h" />
    <ClInclude Include="Include\Meta\Impl\MetaToolsImpl.h" />
    <ClInclude Include="Include\Meta\Impl\MetaTypeFilterImpl.h" />
    <ClInclude Include="Include\Meta\Impl\MetaTypeIdImpl.h" />
    <ClInclude Include="Include\Meta\Impl\MetaTypeImpl.h" />
    <ClInclude Include="Include\Meta\Impl\MetaTypeTraitsImpl.h" />
    <ClInclude Include="Include\Meta\MetaAny.h" />
    <ClInclude Include="Include\Meta\MetaField.h" />
    <ClInclude Include="Include\Meta\MetaFunc.h" />
    <ClInclude Include="Include\Meta\MetaFuncId.h" />
    <ClInclude Include="Include\Meta\MetaManager.h" />
    <ClInclude Include="Include\Meta\MetaProps.h" />
    <ClInclude Include="Include\Meta\MetaReflect.h" />
    <ClInclude Include="Include\Meta\MetaTools.h" />
    <ClInclude Include="Include\Meta\MetaTypeFilter.h" />
    <ClInclude Include="Include\Meta\ReflectedTypes\ReflectENTT.h" />
    <ClInclude Include="Include\Meta\ReflectedTypes\ReflectGLM.h" />
    <ClInclude Include="Include\Meta\ReflectedTypes\ReflectNull.h" />
    <ClInclude Include="Include\Meta\ReflectedTypes\ReflectPrimitiveTypes.h" />
    <ClInclude Include="Include\Meta\ReflectedTypes\STD\ReflectSmartPtr.h" />
    <ClInclude Include="Include\Meta\ReflectedTypes\STD\ReflectString.h" />
    <ClInclude Include="Include\Meta\ReflectedTypes\STD\ReflectVector.h" />
    <ClInclude Include="Include\Platform\PC\Rendering\SkinnedMeshPC.h" />
    <ClInclude Include="Include\Platform\***REMOVED***\Core\address_sanitizer_utils.h">
      <ExcludedFromBuild Condition="'$(Configuration)|$(Platform)'=='EditorRelease|x64'">true</ExcludedFromBuild>
      <ExcludedFromBuild Condition="'$(Configuration)|$(Platform)'=='Debug|x64'">true</ExcludedFromBuild>
      <ExcludedFromBuild Condition="'$(Configuration)|$(Platform)'=='EditorDebug|x64'">true</ExcludedFromBuild>
      <ExcludedFromBuild Condition="'$(Configuration)|$(Platform)'=='Release|x64'">true</ExcludedFromBuild>
    </ClInclude>
    <ClInclude Include="Include\Platform\***REMOVED***\Core\Device***REMOVED***.h">
      <ExcludedFromBuild Condition="'$(Configuration)|$(Platform)'=='EditorRelease|x64'">true</ExcludedFromBuild>
      <ExcludedFromBuild Condition="'$(Configuration)|$(Platform)'=='Debug|x64'">true</ExcludedFromBuild>
      <ExcludedFromBuild Condition="'$(Configuration)|$(Platform)'=='EditorDebug|x64'">true</ExcludedFromBuild>
      <ExcludedFromBuild Condition="'$(Configuration)|$(Platform)'=='Release|x64'">true</ExcludedFromBuild>
    </ClInclude>
    <ClInclude Include="Include\Platform\***REMOVED***\Rendering\MeshRenderer***REMOVED***.h">
      <ExcludedFromBuild Condition="'$(Configuration)|$(Platform)'=='EditorRelease|x64'">true</ExcludedFromBuild>
      <ExcludedFromBuild Condition="'$(Configuration)|$(Platform)'=='Debug|x64'">true</ExcludedFromBuild>
      <ExcludedFromBuild Condition="'$(Configuration)|$(Platform)'=='EditorDebug|x64'">true</ExcludedFromBuild>
      <ExcludedFromBuild Condition="'$(Configuration)|$(Platform)'=='Release|x64'">true</ExcludedFromBuild>
    </ClInclude>
    <ClInclude Include="Include\Platform\***REMOVED***\Rendering\Shaders\Clustering\ClusteringHelperFunctions.h" />
    <ClInclude Include="Include\Platform\***REMOVED***\Rendering\Shaders\Clustering\ClusteringShaderResourceTable.h" />
    <ClInclude Include="Include\Platform\***REMOVED***\Rendering\Shaders\ShaderResourceTable.h">
      <ExcludedFromBuild Condition="'$(Configuration)|$(Platform)'=='EditorRelease|x64'">true</ExcludedFromBuild>
      <ExcludedFromBuild Condition="'$(Configuration)|$(Platform)'=='Debug|x64'">true</ExcludedFromBuild>
      <ExcludedFromBuild Condition="'$(Configuration)|$(Platform)'=='EditorDebug|x64'">true</ExcludedFromBuild>
      <ExcludedFromBuild Condition="'$(Configuration)|$(Platform)'=='Release|x64'">true</ExcludedFromBuild>
    </ClInclude>
    <ClInclude Include="Include\Platform\***REMOVED***\Rendering\Shaders\VertexFormat.h">
      <ExcludedFromBuild Condition="'$(Configuration)|$(Platform)'=='EditorRelease|x64'">true</ExcludedFromBuild>
      <ExcludedFromBuild Condition="'$(Configuration)|$(Platform)'=='Debug|x64'">true</ExcludedFromBuild>
      <ExcludedFromBuild Condition="'$(Configuration)|$(Platform)'=='EditorDebug|x64'">true</ExcludedFromBuild>
      <ExcludedFromBuild Condition="'$(Configuration)|$(Platform)'=='Release|x64'">true</ExcludedFromBuild>
    </ClInclude>
    <ClInclude Include="Include\Platform\***REMOVED***\Rendering\SkinnedMesh***REMOVED***.h">
      <ExcludedFromBuild Condition="'$(Configuration)|$(Platform)'=='EditorRelease|x64'">true</ExcludedFromBuild>
      <ExcludedFromBuild Condition="'$(Configuration)|$(Platform)'=='Debug|x64'">true</ExcludedFromBuild>
      <ExcludedFromBuild Condition="'$(Configuration)|$(Platform)'=='EditorDebug|x64'">true</ExcludedFromBuild>
      <ExcludedFromBuild Condition="'$(Configuration)|$(Platform)'=='Release|x64'">true</ExcludedFromBuild>
    </ClInclude>
    <ClInclude Include="Include\Platform\***REMOVED***\Rendering\StaticMesh***REMOVED***.h">
      <ExcludedFromBuild Condition="'$(Configuration)|$(Platform)'=='EditorRelease|x64'">true</ExcludedFromBuild>
      <ExcludedFromBuild Condition="'$(Configuration)|$(Platform)'=='Debug|x64'">true</ExcludedFromBuild>
      <ExcludedFromBuild Condition="'$(Configuration)|$(Platform)'=='EditorDebug|x64'">true</ExcludedFromBuild>
      <ExcludedFromBuild Condition="'$(Configuration)|$(Platform)'=='Release|x64'">true</ExcludedFromBuild>
    </ClInclude>
    <ClInclude Include="Include\Platform\***REMOVED***\Rendering\Texture***REMOVED***.h">
      <ExcludedFromBuild Condition="'$(Configuration)|$(Platform)'=='EditorRelease|x64'">true</ExcludedFromBuild>
      <ExcludedFromBuild Condition="'$(Configuration)|$(Platform)'=='Debug|x64'">true</ExcludedFromBuild>
      <ExcludedFromBuild Condition="'$(Configuration)|$(Platform)'=='EditorDebug|x64'">true</ExcludedFromBuild>
      <ExcludedFromBuild Condition="'$(Configuration)|$(Platform)'=='Release|x64'">true</ExcludedFromBuild>
    </ClInclude>
    <ClInclude Include="Include\Platform\***REMOVED***\Utilities\DirectMemAlloc.h">
      <ExcludedFromBuild Condition="'$(Configuration)|$(Platform)'=='EditorRelease|x64'">true</ExcludedFromBuild>
      <ExcludedFromBuild Condition="'$(Configuration)|$(Platform)'=='Debug|x64'">true</ExcludedFromBuild>
      <ExcludedFromBuild Condition="'$(Configuration)|$(Platform)'=='EditorDebug|x64'">true</ExcludedFromBuild>
      <ExcludedFromBuild Condition="'$(Configuration)|$(Platform)'=='Release|x64'">true</ExcludedFromBuild>
    </ClInclude>
    <ClInclude Include="Include\Rendering\GPUWorld.h" />
    <ClInclude Include="Include\Rendering\IGPUWorld.h" />
    <ClInclude Include="Include\Rendering\ISubRenderer.h" />
    <ClInclude Include="Include\Scripting\Nodes\ReroutScriptNode.h" />
    <ClInclude Include="Include\Scripting\ScriptConfig.h" />
    <ClInclude Include="Include\Systems\AbilitySystem.h" />
    <ClInclude Include="Include\Scripting\ScriptEvents.h" />
    <ClInclude Include="Include\Assets\Animation\Bone.h" />
    <ClInclude Include="Include\Systems\AnimationSystem.h" />
    <ClInclude Include="Include\Systems\TickEventSystems.h" />
    <ClInclude Include="Include\Systems\NavigationSystem.h" />
    <ClInclude Include="Include\Systems\PhysicsSystem.h" />
    <ClInclude Include="Include\Systems\UISystem.h" />
    <ClInclude Include="Include\Systems\UpdateTopDownCamSystem.h" />
    <ClInclude Include="Include\Utilities\AbilityFunctionality.h" />
    <ClInclude Include="Include\Utilities\CPP20\Span.h" />
    <ClInclude Include="Include\Utilities\CPP20\STDAliases.h" />
    <ClInclude Include="Include\Rendering\DebugRenderer.h" />
    <ClInclude Include="Include\Utilities\Events.h" />
    <ClInclude Include="Include\Utilities\MemFunctions.h" />
    <ClInclude Include="Include\Utilities\IterableRange.h" />
    <ClInclude Include="Include\Utilities\Search.h" />
    <ClInclude Include="Include\Utilities\Imgui\WorldInspect.h" />
    <ClInclude Include="include\GSON\GSON.h" />
    <ClInclude Include="include\GSON\GSONBinary.h" />
    <ClInclude Include="include\GSON\GSONReadable.h" />
    <ClInclude Include="include\Meta\MetaType.h" />
    <ClInclude Include="include\Meta\MetaTypeId.h" />
    <ClInclude Include="include\Meta\MetaTypeTraits.h" />
    <ClInclude Include="Include\Scripting\Nodes\ControlScriptNodes.h" />
    <ClInclude Include="Include\Scripting\Nodes\MetaFuncScriptNode.h" />
    <ClInclude Include="Include\Scripting\Nodes\CommentScriptNode.h" />
    <ClInclude Include="Include\Scripting\Nodes\EntryAndReturnScriptNode.h" />
    <ClInclude Include="Include\Scripting\Nodes\FunctionLikeScriptNode.h" />
    <ClInclude Include="Include\Scripting\Nodes\MetaMemberScriptNode.h" />
    <ClInclude Include="Include\Scripting\ScriptField.h" />
    <ClInclude Include="Include\Scripting\ScriptErrors.h" />
    <ClInclude Include="Include\Scripting\ScriptFunc.h" />
    <ClInclude Include="Include\Scripting\ScriptIds.h" />
    <ClInclude Include="Include\Scripting\ScriptLink.h" />
    <ClInclude Include="Include\Scripting\ScriptNode.h" />
    <ClInclude Include="Include\Scripting\ScriptPin.h" />
    <ClInclude Include="Include\Scripting\ScriptTools.h" />
    <ClInclude Include="Include\Utilities\ClassVersion.h" />
    <ClInclude Include="Include\Utilities\EnumString.h" />
    <ClInclude Include="Include\Utilities\Expected.h" />
    <ClInclude Include="Include\Rendering\FrameBuffer.h" />
    <ClInclude Include="Include\Utilities\Benchmark.h" />
    <ClInclude Include="include\Containers\view_istream.h" />
    <ClInclude Include="include\core\ecs.h" />
    <ClInclude Include="include\core\Engine.h" />
    <ClInclude Include="include\Core\FileIO.h" />
    <ClInclude Include="include\core\Logger.h" />
    <ClInclude Include="include\Engine\Precomp\Precomp.h" />
    <ClInclude Include="include\core\AssetManager.h" />
    <ClInclude Include="include\core\Editor.h">
      <ExcludedFromBuild Condition="'$(Configuration)|$(Platform)'=='EditorRelease|***REMOVED***'">true</ExcludedFromBuild>
      <ExcludedFromBuild Condition="'$(Configuration)|$(Platform)'=='Debug|***REMOVED***'">true</ExcludedFromBuild>
      <ExcludedFromBuild Condition="'$(Configuration)|$(Platform)'=='EditorDebug|***REMOVED***'">true</ExcludedFromBuild>
      <ExcludedFromBuild Condition="'$(Configuration)|$(Platform)'=='Release|***REMOVED***'">true</ExcludedFromBuild>
    </ClInclude>
    <ClInclude Include="include\core\InputManager.h" />
    <ClInclude Include="Include\Core\Device.h" />
    <ClInclude Include="include\core\EngineSubsystem.h" />
    <ClInclude Include="Include\Utilities\DoUndo.h" />
    <ClInclude Include="Include\Utilities\FileFunctions.h" />
    <ClInclude Include="Include\Utilities\Imgui\ImguiDragDrop.h" />
    <ClInclude Include="Include\Utilities\Imgui\ImguiHelpers.h" />
    <ClInclude Include="Include\Utilities\Imgui\ImguiInspect.h" />
    <ClInclude Include="Include\Utilities\Math.h" />
    <ClInclude Include="Include\Utilities\PointerToMember.h" />
    <ClInclude Include="Include\Utilities\SmartPointerFunctions.h" />
    <ClInclude Include="Include\Utilities\Random.h" />
    <ClInclude Include="Include\Utilities\Reflect\ReflectAssetType.h" />
    <ClInclude Include="Include\Utilities\StringFunctions.h" />
    <ClInclude Include="Include\Utilities\BinarySerialization.h" />
    <ClInclude Include="include\FunctionLibraries\Strings\StringConversions\StringConversionsBasicTypes.h" />
    <ClInclude Include="include\FunctionLibraries\Strings\StringConversions\StringConversionsEngine.h" />
    <ClInclude Include="include\FunctionLibraries\Strings\StringConversions\StringConversionsGLM.h" />
    <ClInclude Include="include\FunctionLibraries\Strings\StringConversions\StringConversionsSTD.h" />
    <ClInclude Include="include\Components\Particles\ParticleColorComponent.h" />
    <ClInclude Include="include\Components\Particles\ParticleColorOverTimeComponent.h" />
    <ClInclude Include="include\Components\Particles\ParticleComponentTraits.h" />
    <ClInclude Include="include\Components\Particles\ParticleMeshRendererComponent.h" />
    <ClInclude Include="include\Components\Particles\ParticlePhysicsComponent.h" />
    <ClInclude Include="include\Components\Particles\ParticleScaleOverTimeComponent.h" />
    <ClInclude Include="include\Components\CameraComponent.h" />
    <ClInclude Include="Include\Assets\Prefabs\ComponentFactory.h" />
    <ClInclude Include="include\Components\FlyCamControllerComponent.h" />
    <ClInclude Include="include\Components\Particles\ParticleEmitterComponent.h" />
    <ClInclude Include="include\Components\Particles\ParticleSpawnPrefabOnDeathComponent.h" />
    <ClInclude Include="include\Components\StaticMeshComponent.h" />
    <ClInclude Include="include\Components\TransformComponent.h" />
    <ClInclude Include="include\rendering\model.hpp" />
    <ClInclude Include="include\rendering\render.hpp" />
    <ClInclude Include="include\rendering\render_components.hpp" />
    <ClInclude Include="Include\Utilities\Reflect\ReflectFieldType.h" />
    <ClInclude Include="Include\Utilities\Reflect\ReflectComponentType.h" />
    <ClInclude Include="include\Systems\Particles\ParticleColorSystem.h" />
    <ClInclude Include="include\Systems\Particles\ParticleDebugVisualizationSystem.h" />
    <ClInclude Include="include\Systems\Particles\ParticleLifeTimeSystem.h" />
    <ClInclude Include="include\Systems\Particles\ParticleMeshRenderingSystem.h" />
    <ClInclude Include="include\Systems\Particles\ParticlePhysicsSystem.h" />
    <ClInclude Include="include\Systems\Particles\ParticleScaleOverTimeSystem.h" />
    <ClInclude Include="include\Systems\Particles\ParticleSpawnPrefabOnDeathSystem.h" />
    <ClInclude Include="include\Systems\RenderToCamerasSystem.h" />
    <ClInclude Include="include\Systems\UpdateCameraMatricesSystem.h" />
    <ClInclude Include="include\Systems\UpdateFlyCamSystem.h" />
    <ClInclude Include="include\Systems\System.h" />
    <ClInclude Include="Include\Core\UnitTests.h">
      <ExcludedFromBuild Condition="'$(Configuration)|$(Platform)'=='EditorRelease|***REMOVED***'">true</ExcludedFromBuild>
      <ExcludedFromBuild Condition="'$(Configuration)|$(Platform)'=='Debug|***REMOVED***'">true</ExcludedFromBuild>
      <ExcludedFromBuild Condition="'$(Configuration)|$(Platform)'=='EditorDebug|***REMOVED***'">true</ExcludedFromBuild>
      <ExcludedFromBuild Condition="'$(Configuration)|$(Platform)'=='Release|***REMOVED***'">true</ExcludedFromBuild>
    </ClInclude>
    <ClInclude Include="Include\World\Archiver.h" />
    <ClInclude Include="Include\World\Physics.h" />
    <ClInclude Include="include\World\World.h" />
    <ClInclude Include="Include\World\Registry.h" />
    <ClInclude Include="Include\World\WorldViewport.h" />
    <ClInclude Include="Include\Platform\PC\Rendering\MeshRendererPC.h">
      <ExcludedFromBuild Condition="'$(Configuration)|$(Platform)'=='EditorRelease|***REMOVED***'">true</ExcludedFromBuild>
      <ExcludedFromBuild Condition="'$(Configuration)|$(Platform)'=='Debug|***REMOVED***'">true</ExcludedFromBuild>
      <ExcludedFromBuild Condition="'$(Configuration)|$(Platform)'=='EditorDebug|***REMOVED***'">true</ExcludedFromBuild>
      <ExcludedFromBuild Condition="'$(Configuration)|$(Platform)'=='Release|***REMOVED***'">true</ExcludedFromBuild>
    </ClInclude>
    <ClInclude Include="Include\Components\PointLightComponent.h" />
    <ClInclude Include="Include\Rendering\Renderer.h" />
    <ClInclude Include="Include\Utilities\PathfindingInfo.h" />
    <ClInclude Include="Include\Platform\PC\Rendering\ShadowMapRendererPC.h" />
    <ClInclude Include="Include\Platform\***REMOVED***\Rendering\ShadowMapRenderer***REMOVED***.h" />
    <ClInclude Include="Source\Platform\***REMOVED***\Core\address_sanitizer_utils.h" />
    <ClInclude Include="source\simple_model_viewer.hpp" />
    <ClInclude Include="include\BasicDataTypes\ScalableTimer.h" />
    <ClInclude Include="Include\Systems\UtilityAiSystem.h" />
    <ClInclude Include="Include\Platform\PC\Rendering\TexturePC.h">
      <ExcludedFromBuild Condition="'$(Configuration)|$(Platform)'=='EditorRelease|***REMOVED***'">true</ExcludedFromBuild>
      <ExcludedFromBuild Condition="'$(Configuration)|$(Platform)'=='Debug|***REMOVED***'">true</ExcludedFromBuild>
      <ExcludedFromBuild Condition="'$(Configuration)|$(Platform)'=='EditorDebug|***REMOVED***'">true</ExcludedFromBuild>
      <ExcludedFromBuild Condition="'$(Configuration)|$(Platform)'=='Release|***REMOVED***'">true</ExcludedFromBuild>
    </ClInclude>
  </ItemGroup>
  <ItemGroup>
    <Natvis Include="external\entt\natvis\entt\config.natvis" />
    <Natvis Include="external\entt\natvis\entt\container.natvis" />
    <Natvis Include="external\entt\natvis\entt\core.natvis" />
    <Natvis Include="external\entt\natvis\entt\entity.natvis" />
    <Natvis Include="external\entt\natvis\entt\graph.natvis" />
    <Natvis Include="external\entt\natvis\entt\locator.natvis" />
    <Natvis Include="external\entt\natvis\entt\meta.natvis" />
    <Natvis Include="external\entt\natvis\entt\platform.natvis" />
    <Natvis Include="external\entt\natvis\entt\poly.natvis" />
    <Natvis Include="external\entt\natvis\entt\process.natvis" />
    <Natvis Include="external\entt\natvis\entt\resource.natvis" />
    <Natvis Include="external\entt\natvis\entt\signal.natvis" />
    <Natvis Include="external\glm\glm.natvis" />
  </ItemGroup>
  <ItemGroup>
    <None Include="external\imgui\.editorconfig" />
  </ItemGroup>
  <ItemGroup>
    <WavePsslc Include="Source\Platform\***REMOVED***\Rendering\Shaders\Clustering\AssignLights_c.pssl">
      <Embed Condition="'$(Configuration)|$(Platform)'=='EditorRelease|***REMOVED***'">true</Embed>
      <Embed Condition="'$(Configuration)|$(Platform)'=='Debug|***REMOVED***'">true</Embed>
      <Embed Condition="'$(Configuration)|$(Platform)'=='EditorDebug|***REMOVED***'">true</Embed>
      <Embed Condition="'$(Configuration)|$(Platform)'=='Release|***REMOVED***'">true</Embed>
    </WavePsslc>
    <WavePsslc Include="Source\Platform\***REMOVED***\Rendering\Shaders\Clustering\CompactCusters_c.pssl">
      <Embed Condition="'$(Configuration)|$(Platform)'=='EditorRelease|***REMOVED***'">true</Embed>
      <Embed Condition="'$(Configuration)|$(Platform)'=='Debug|***REMOVED***'">true</Embed>
      <Embed Condition="'$(Configuration)|$(Platform)'=='EditorDebug|***REMOVED***'">true</Embed>
      <Embed Condition="'$(Configuration)|$(Platform)'=='Release|***REMOVED***'">true</Embed>
    </WavePsslc>
    <WavePsslc Include="Source\Platform\***REMOVED***\Rendering\Shaders\Clustering\CreateClusters_c.pssl">
      <Embed Condition="'$(Configuration)|$(Platform)'=='EditorRelease|***REMOVED***'">true</Embed>
      <Embed Condition="'$(Configuration)|$(Platform)'=='Debug|***REMOVED***'">true</Embed>
      <Embed Condition="'$(Configuration)|$(Platform)'=='EditorDebug|***REMOVED***'">true</Embed>
      <Embed Condition="'$(Configuration)|$(Platform)'=='Release|***REMOVED***'">true</Embed>
    </WavePsslc>
    <WavePsslc Include="Source\Platform\***REMOVED***\Rendering\Shaders\Clustering\CullClusters_c.pssl">
      <Embed Condition="'$(Configuration)|$(Platform)'=='EditorRelease|***REMOVED***'">true</Embed>
      <Embed Condition="'$(Configuration)|$(Platform)'=='Debug|***REMOVED***'">true</Embed>
      <Embed Condition="'$(Configuration)|$(Platform)'=='EditorDebug|***REMOVED***'">true</Embed>
      <Embed Condition="'$(Configuration)|$(Platform)'=='Release|***REMOVED***'">true</Embed>
    </WavePsslc>
    <WavePsslc Include="Source\Platform\***REMOVED***\Rendering\Shaders\DepthSkinned_vv.pssl">
      <Profile Condition="'$(Configuration)|$(Platform)'=='Debug|***REMOVED***'">VSVS</Profile>
      <Profile Condition="'$(Configuration)|$(Platform)'=='EditorDebug|***REMOVED***'">VSVS</Profile>
      <Profile Condition="'$(Configuration)|$(Platform)'=='Release|***REMOVED***'">VSVS</Profile>
      <Profile Condition="'$(Configuration)|$(Platform)'=='EditorRelease|***REMOVED***'">VSVS</Profile>
      <Embed Condition="'$(Configuration)|$(Platform)'=='EditorRelease|***REMOVED***'">true</Embed>
      <Embed Condition="'$(Configuration)|$(Platform)'=='Debug|***REMOVED***'">true</Embed>
      <Embed Condition="'$(Configuration)|$(Platform)'=='EditorDebug|***REMOVED***'">true</Embed>
      <Embed Condition="'$(Configuration)|$(Platform)'=='Release|***REMOVED***'">true</Embed>
    </WavePsslc>
    <WavePsslc Include="Source\Platform\***REMOVED***\Rendering\Shaders\Depth_vv.pssl">
      <FileType>Document</FileType>
      <Embed Condition="'$(Configuration)|$(Platform)'=='EditorRelease|***REMOVED***'">true</Embed>
      <Embed Condition="'$(Configuration)|$(Platform)'=='Debug|***REMOVED***'">true</Embed>
      <Embed Condition="'$(Configuration)|$(Platform)'=='EditorDebug|***REMOVED***'">true</Embed>
      <Embed Condition="'$(Configuration)|$(Platform)'=='Release|***REMOVED***'">true</Embed>
    </WavePsslc>
    <WavePsslc Include="Source\Platform\***REMOVED***\Rendering\Shaders\Line_p.pssl">
      <FileType>Document</FileType>
      <Embed Condition="'$(Configuration)|$(Platform)'=='EditorRelease|***REMOVED***'">true</Embed>
      <Embed Condition="'$(Configuration)|$(Platform)'=='Debug|***REMOVED***'">true</Embed>
      <Embed Condition="'$(Configuration)|$(Platform)'=='EditorDebug|***REMOVED***'">true</Embed>
      <Embed Condition="'$(Configuration)|$(Platform)'=='Release|***REMOVED***'">true</Embed>
    </WavePsslc>
    <WavePsslc Include="Source\Platform\***REMOVED***\Rendering\Shaders\Line_vv.pssl">
      <FileType>Document</FileType>
      <Embed Condition="'$(Configuration)|$(Platform)'=='EditorRelease|***REMOVED***'">true</Embed>
      <Embed Condition="'$(Configuration)|$(Platform)'=='Debug|***REMOVED***'">true</Embed>
      <Embed Condition="'$(Configuration)|$(Platform)'=='EditorDebug|***REMOVED***'">true</Embed>
      <Embed Condition="'$(Configuration)|$(Platform)'=='Release|***REMOVED***'">true</Embed>
    </WavePsslc>
    <WavePsslc Include="Source\Platform\***REMOVED***\Rendering\Shaders\PBRSkinned_vv.pssl">
      <FileType>Document</FileType>
      <Embed Condition="'$(Configuration)|$(Platform)'=='EditorRelease|***REMOVED***'">true</Embed>
      <Embed Condition="'$(Configuration)|$(Platform)'=='Debug|***REMOVED***'">true</Embed>
      <Embed Condition="'$(Configuration)|$(Platform)'=='EditorDebug|***REMOVED***'">true</Embed>
      <Embed Condition="'$(Configuration)|$(Platform)'=='Release|***REMOVED***'">true</Embed>
    </WavePsslc>
    <WavePsslc Include="Source\Platform\***REMOVED***\Rendering\Shaders\PBR_p.pssl">
      <FileType>Document</FileType>
      <Embed Condition="'$(Configuration)|$(Platform)'=='EditorRelease|***REMOVED***'">true</Embed>
      <Embed Condition="'$(Configuration)|$(Platform)'=='Debug|***REMOVED***'">true</Embed>
      <Embed Condition="'$(Configuration)|$(Platform)'=='EditorDebug|***REMOVED***'">true</Embed>
      <Embed Condition="'$(Configuration)|$(Platform)'=='Release|***REMOVED***'">true</Embed>
    </WavePsslc>
    <WavePsslc Include="Source\Platform\***REMOVED***\Rendering\Shaders\PBR_vv.pssl">
      <FileType>Document</FileType>
      <Embed Condition="'$(Configuration)|$(Platform)'=='EditorRelease|***REMOVED***'">true</Embed>
      <Embed Condition="'$(Configuration)|$(Platform)'=='Debug|***REMOVED***'">true</Embed>
      <Embed Condition="'$(Configuration)|$(Platform)'=='EditorDebug|***REMOVED***'">true</Embed>
      <Embed Condition="'$(Configuration)|$(Platform)'=='Release|***REMOVED***'">true</Embed>
    </WavePsslc>
    <WavePsslc Include="Source\Platform\***REMOVED***\Rendering\Shaders\Sprite_p.pssl">
      <FileType>Document</FileType>
      <Embed Condition="'$(Configuration)|$(Platform)'=='EditorRelease|***REMOVED***'">true</Embed>
      <Embed Condition="'$(Configuration)|$(Platform)'=='Debug|***REMOVED***'">true</Embed>
      <Embed Condition="'$(Configuration)|$(Platform)'=='EditorDebug|***REMOVED***'">true</Embed>
      <Embed Condition="'$(Configuration)|$(Platform)'=='Release|***REMOVED***'">true</Embed>
    </WavePsslc>
    <WavePsslc Include="Source\Platform\***REMOVED***\Rendering\Shaders\Sprite_vv.pssl">
      <FileType>Document</FileType>
      <Embed Condition="'$(Configuration)|$(Platform)'=='EditorRelease|***REMOVED***'">true</Embed>
      <Embed Condition="'$(Configuration)|$(Platform)'=='Debug|***REMOVED***'">true</Embed>
      <Embed Condition="'$(Configuration)|$(Platform)'=='EditorDebug|***REMOVED***'">true</Embed>
      <Embed Condition="'$(Configuration)|$(Platform)'=='Release|***REMOVED***'">true</Embed>
    </WavePsslc>
  </ItemGroup>
  <Import Project="$(VCTargetsPath)\Microsoft.Cpp.targets" />
  <ImportGroup Label="ExtensionTargets">
  </ImportGroup>
</Project><|MERGE_RESOLUTION|>--- conflicted
+++ resolved
@@ -522,11 +522,8 @@
     </WavePsslc>
   </ItemDefinitionGroup>
   <ItemGroup>
-<<<<<<< HEAD
     <ClCompile Include="Source\Platform\PC\Rendering\ShadowMapRendererPC.cpp" />
-=======
     <ClCompile Include="Source\Components\FogComponent.cpp" />
->>>>>>> edbe94fb
     <ClCompile Include="Source\Assets\Core\AssetInternal.cpp" />
     <ClCompile Include="Source\Components\AnimationRootComponent.cpp" />
     <ClCompile Include="Source\Meta\MetaProps.cpp" />
