--- conflicted
+++ resolved
@@ -522,11 +522,8 @@
     </WavePsslc>
   </ItemDefinitionGroup>
   <ItemGroup>
-<<<<<<< HEAD
     <ClCompile Include="Source\Assets\Core\AssetInternal.cpp" />
-=======
     <ClCompile Include="Source\Components\AnimationRootComponent.cpp" />
->>>>>>> 00d85818
     <ClCompile Include="Source\Utilities\PathfindingInfo.cpp" />
     <ClCompile Include="Source\EditorSystems\ImporterSystem.cpp">
       <ExcludedFromBuild Condition="'$(Configuration)|$(Platform)'=='Debug|x64'">true</ExcludedFromBuild>
@@ -1525,12 +1522,9 @@
     <ClCompile Include="Source\Components\UI\UISpriteComponent.cpp" />
   </ItemGroup>
   <ItemGroup>
-<<<<<<< HEAD
     <ClInclude Include="Include\Assets\Core\AssetInternal.h" />
     <ClInclude Include="Include\Assets\Core\WeakAsset.h" />
-=======
     <ClInclude Include="Include\Components\AnimationRootComponent.h" />
->>>>>>> 00d85818
     <ClInclude Include="Include\Utilities\Geometry2d.h" />
     <ClInclude Include="Include\EditorSystems\ImporterSystem.h" />
     <ClInclude Include="Include\Platform\***REMOVED***\Rendering\GPUWorld***REMOVED***.h" />
